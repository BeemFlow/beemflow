package registry

import (
	"context"
	_ "embed"
	"encoding/json"
	"os"
<<<<<<< HEAD
	"regexp"
=======
>>>>>>> cc14f43e
)

//go:embed default.json
var defaultRegistryData []byte

// DefaultRegistry provides default SaaS tools embedded in the binary
type DefaultRegistry struct {
	Registry string
}

// NewDefaultRegistry creates a new default registry
func NewDefaultRegistry() *DefaultRegistry {
	return &DefaultRegistry{
		Registry: "default",
	}
}

// ListServers returns all default registry entries
func (d *DefaultRegistry) ListServers(ctx context.Context, opts ListOptions) ([]RegistryEntry, error) {
	var entries []RegistryEntry
	if err := json.Unmarshal(defaultRegistryData, &entries); err != nil {
		return nil, err
	}

	// Label all entries with default registry
	for i := range entries {
		entries[i].Registry = d.Registry
	}

	return entries, nil
}

// GetServer finds a specific server/tool by name from the default registry
func (d *DefaultRegistry) GetServer(ctx context.Context, name string) (*RegistryEntry, error) {
	entries, err := d.ListServers(ctx, ListOptions{})
	if err != nil {
		return nil, err
	}

	for _, entry := range entries {
		if entry.Name == name {
			return &entry, nil
		}
	}

	return nil, nil // Not found
}

// ListOAuthProviders returns OAuth providers from the default registry
func (d *DefaultRegistry) ListOAuthProviders(ctx context.Context, opts ListOptions) ([]RegistryEntry, error) {
	entries, err := d.ListServers(ctx, opts)
	if err != nil {
		return nil, err
	}

	var oauthProviders []RegistryEntry
	for _, entry := range entries {
		if entry.Type == "oauth_provider" {
			expanded := expandOAuthProviderEnvVars(entry)
			oauthProviders = append(oauthProviders, expanded)
		}
	}

	return oauthProviders, nil
}

// GetOAuthProvider finds a specific OAuth provider by name
func (d *DefaultRegistry) GetOAuthProvider(ctx context.Context, name string) (*RegistryEntry, error) {
	providers, err := d.ListOAuthProviders(ctx, ListOptions{})
	if err != nil {
		return nil, err
	}

	for _, provider := range providers {
		if provider.Name == name {
			// Expand environment variables in the provider configuration
			expandedProvider := provider
			expandedProvider.ClientID = os.ExpandEnv(provider.ClientID)
			expandedProvider.ClientSecret = os.ExpandEnv(provider.ClientSecret)
			return &expandedProvider, nil
		}
	}

	return nil, nil // Not found
}

// expandOAuthProviderEnvVars expands environment variables in OAuth provider fields
func expandOAuthProviderEnvVars(entry RegistryEntry) RegistryEntry {
	envVarPattern := regexp.MustCompile(`\$\{([A-Za-z_][A-Za-z0-9_]*)\}`)
	
	expanded := entry
	
	// Expand environment variables in OAuth provider fields
	if expanded.ClientID != "" {
		expanded.ClientID = envVarPattern.ReplaceAllStringFunc(expanded.ClientID, func(match string) string {
			envVar := match[2 : len(match)-1] // Remove ${ and }
			if val := os.Getenv(envVar); val != "" {
				return val
			}
			return match // Keep original if env var not found
		})
	}
	
	if expanded.ClientSecret != "" {
		expanded.ClientSecret = envVarPattern.ReplaceAllStringFunc(expanded.ClientSecret, func(match string) string {
			envVar := match[2 : len(match)-1] // Remove ${ and }
			if val := os.Getenv(envVar); val != "" {
				return val
			}
			return match // Keep original if env var not found
		})
	}
	
	if expanded.AuthorizationURL != "" {
		expanded.AuthorizationURL = envVarPattern.ReplaceAllStringFunc(expanded.AuthorizationURL, func(match string) string {
			envVar := match[2 : len(match)-1] // Remove ${ and }
			if val := os.Getenv(envVar); val != "" {
				return val
			}
			return match // Keep original if env var not found
		})
	}
	
	if expanded.TokenURL != "" {
		expanded.TokenURL = envVarPattern.ReplaceAllStringFunc(expanded.TokenURL, func(match string) string {
			envVar := match[2 : len(match)-1] // Remove ${ and }
			if val := os.Getenv(envVar); val != "" {
				return val
			}
			return match // Keep original if env var not found
		})
	}
	
	return expanded
}<|MERGE_RESOLUTION|>--- conflicted
+++ resolved
@@ -5,10 +5,7 @@
 	_ "embed"
 	"encoding/json"
 	"os"
-<<<<<<< HEAD
 	"regexp"
-=======
->>>>>>> cc14f43e
 )
 
 //go:embed default.json
