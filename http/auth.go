package http

import (
	"context"
	"crypto/rand"
	"encoding/base64"
	"encoding/json"
	"fmt"
	"io"
	"net/http"
	"net/url"
	"reflect"
	"strconv"
	"strings"
	"time"

	"github.com/beemflow/beemflow/auth"
	"github.com/beemflow/beemflow/config"
	api "github.com/beemflow/beemflow/core"
	"github.com/beemflow/beemflow/model"
	"github.com/beemflow/beemflow/registry"
	"github.com/beemflow/beemflow/storage"
	"github.com/beemflow/beemflow/utils"
	"github.com/google/uuid"
)

// setupOAuthServer creates and returns an OAuth server instance
func setupOAuthServer(cfg *config.Config, store storage.Storage) (*auth.OAuthConfig, *auth.OAuthServer) {
	// Create OAuth server configuration
	oauthCfg := &auth.OAuthConfig{
		Issuer:                  getOAuthIssuerURL(cfg),
		ClientID:                "beemflow",         // Default client ID
		ClientSecret:            "beemflow-secret",  // Default client secret (should be configurable)
		TokenExpiry:             3600 * time.Second, // 1 hour
		RefreshExpiry:           7200 * time.Second, // 2 hours
		AllowLocalhostRedirects: strings.Contains(getOAuthIssuerURL(cfg), "localhost") || strings.Contains(getOAuthIssuerURL(cfg), "127.0.0.1"),
	}

	// Create OAuth server
	oauthServer := auth.NewOAuthServer(oauthCfg, store)

	return oauthCfg, oauthServer
}

// SetupOAuthHandlers adds OAuth 2.1 endpoints to the HTTP server
func SetupOAuthHandlers(mux *http.ServeMux, cfg *config.Config, store storage.Storage) error {
	_, oauthServer := setupOAuthServer(cfg, store)

	// Register OAuth endpoints
	mux.HandleFunc("/.well-known/oauth-authorization-server", oauthServer.HandleMetadataDiscovery)
	mux.HandleFunc("/oauth/authorize", oauthServer.HandleAuthorize)
	mux.HandleFunc("/oauth/token", oauthServer.HandleToken)
	mux.HandleFunc("/oauth/register", oauthServer.HandleDynamicClientRegistration)

	return nil
}

// setupMCPRoutes sets up MCP routes with optional OAuth authentication
func setupMCPRoutes(mux *http.ServeMux, store storage.Storage, oauthServer *auth.OAuthServer, requireAuth bool) {
	// Create auth middleware only if OAuth server exists and auth is required
	var authMiddleware *AuthMiddleware
	if requireAuth && oauthServer != nil {
		authMiddleware = NewAuthMiddleware(store, oauthServer, "mcp")
	}

	// Initialize MCP server with all registered tools
	tools := api.GenerateMCPTools()

	// Create a simple MCP tool executor for HTTP-based requests
	// This bridges the gap between HTTP JSON-RPC and MCP tool execution
	mcpToolExecutor := make(map[string]interface{})
	for _, tool := range tools {
		mcpToolExecutor[tool.Name] = tool.Handler
	}

	utils.Info("Initialized MCP tool executor with %d tools", len(tools))

	// Create MCP HTTP handler that implements JSON-RPC over HTTP
	baseHandler := http.HandlerFunc(func(w http.ResponseWriter, r *http.Request) {
		authMsg := ""
		if requireAuth {
			authMsg = "Authenticated "
		}
		utils.Info("%sMCP request: %s %s from %s", authMsg, r.Method, r.URL.Path, r.RemoteAddr)

		// Validate request
		if r.Method != http.MethodPost {
			http.Error(w, "Method not allowed", http.StatusMethodNotAllowed)
			return
		}

		if r.Header.Get("Content-Type") != "application/json" {
			http.Error(w, "Content-Type must be application/json", http.StatusBadRequest)
			return
		}

		// Parse JSON-RPC request
		var req map[string]interface{}
		if err := json.NewDecoder(r.Body).Decode(&req); err != nil {
			utils.Warn("Failed to parse MCP JSON-RPC request: %v", err)
			http.Error(w, "Invalid JSON", http.StatusBadRequest)
			return
		}

		method, _ := req["method"].(string)
		id := req["id"]
		params, _ := req["params"].(map[string]interface{})

		utils.Debug("MCP request: method=%s, id=%v", method, id)

		w.Header().Set("Content-Type", "application/json")
		ctx := r.Context()

		// Handle MCP protocol methods
		switch method {
		case "initialize":
			// Standard MCP initialization response
			response := map[string]interface{}{
				"jsonrpc": "2.0",
				"id":      id,
				"result": map[string]interface{}{
					"protocolVersion": "2024-11-05",
					"capabilities": map[string]interface{}{
						"tools": map[string]interface{}{
							"listChanged": true,
						},
					},
					"serverInfo": map[string]interface{}{
						"name":    "beemflow",
						"version": "1.0.0",
					},
				},
			}
			json.NewEncoder(w).Encode(response)

		case "tools/list":
			// Return list of available tools
			toolList := make([]map[string]interface{}, 0, len(tools))
			for _, tool := range tools {
				toolList = append(toolList, map[string]interface{}{
					"name":        tool.Name,
					"description": tool.Description,
					"inputSchema": map[string]interface{}{
						"type":       "object",
						"properties": map[string]interface{}{},
					},
				})
			}

			response := map[string]interface{}{
				"jsonrpc": "2.0",
				"id":      id,
				"result": map[string]interface{}{
					"tools": toolList,
				},
			}
			json.NewEncoder(w).Encode(response)

		case "tools/call":
			// Execute a tool call
			toolName, _ := params["name"].(string)
			toolArgs, _ := params["arguments"].(map[string]interface{})

			if toolName == "" {
				response := map[string]interface{}{
					"jsonrpc": "2.0",
					"id":      id,
					"error": map[string]interface{}{
						"code":    -32602,
						"message": "Invalid params: tool name required",
					},
				}
				w.WriteHeader(http.StatusBadRequest)
				json.NewEncoder(w).Encode(response)
				return
			}

			// Execute tool using the registered handler
			handler, exists := mcpToolExecutor[toolName]
			if !exists {
				response := map[string]interface{}{
					"jsonrpc": "2.0",
					"id":      id,
					"error": map[string]interface{}{
						"code":    -32601,
						"message": "Tool not found",
					},
				}
				w.WriteHeader(http.StatusNotFound)
				json.NewEncoder(w).Encode(response)
				return
			}

			// Call the tool handler (this will be type-safe based on the generated handlers)
			// For now, we'll handle the most common case - operations that take structured args
			result, err := callToolHandler(ctx, handler, toolArgs)
			if err != nil {
				utils.Warn("MCP tool execution failed: %v", err)
				response := map[string]interface{}{
					"jsonrpc": "2.0",
					"id":      id,
					"error": map[string]interface{}{
						"code":    -32603,
						"message": fmt.Sprintf("Tool execution failed: %v", err),
					},
				}
				w.WriteHeader(http.StatusInternalServerError)
				json.NewEncoder(w).Encode(response)
				return
			}

			response := map[string]interface{}{
				"jsonrpc": "2.0",
				"id":      id,
				"result":  result,
			}
			json.NewEncoder(w).Encode(response)

		default:
			// Method not supported
			response := map[string]interface{}{
				"jsonrpc": "2.0",
				"id":      id,
				"error": map[string]interface{}{
					"code":    -32601,
					"message": "Method not found",
				},
			}
			w.WriteHeader(http.StatusBadRequest)
			json.NewEncoder(w).Encode(response)
		}
	})

	// Apply authentication middleware if required
	var mcpHandler http.Handler
	if authMiddleware != nil {
		mcpHandler = authMiddleware.Middleware(baseHandler)
	} else {
		mcpHandler = baseHandler
	}

	// Register MCP routes
	mux.Handle("/mcp", mcpHandler)
	mux.Handle("/mcp/", mcpHandler)
}

// callToolHandler dynamically calls an MCP tool handler with the provided arguments
func callToolHandler(ctx context.Context, handler interface{}, args map[string]interface{}) (interface{}, error) {
	handlerValue := reflect.ValueOf(handler)
	handlerType := handlerValue.Type()

	// Validate handler signature
	if err := validateHandlerSignature(handlerType); err != nil {
		return nil, fmt.Errorf("invalid handler: %w", err)
	}

	// Create and populate input struct
	inputValue, err := createAndPopulateInputStruct(handlerType.In(0), args)
	if err != nil {
		return nil, fmt.Errorf("failed to create input: %w", err)
	}

	// Call the handler
	results := handlerValue.Call([]reflect.Value{inputValue})
	if len(results) != 2 {
		return nil, fmt.Errorf("handler must return exactly 2 values")
	}

	// Extract result and error
	result := results[0].Interface()
	if errInterface := results[1].Interface(); errInterface != nil {
		if err, ok := errInterface.(error); ok {
			return nil, err
		}
		return nil, fmt.Errorf("handler returned non-error: %v", errInterface)
	}

	return result, nil
}

// validateHandlerSignature ensures the handler has the correct function signature
func validateHandlerSignature(handlerType reflect.Type) error {
	if handlerType.Kind() != reflect.Func {
		return fmt.Errorf("handler must be a function")
	}
	if handlerType.NumIn() != 1 {
		return fmt.Errorf("handler must accept exactly one argument, got %d", handlerType.NumIn())
	}
	if handlerType.NumOut() != 2 {
		return fmt.Errorf("handler must return exactly two values, got %d", handlerType.NumOut())
	}
	// Second return value should be error
	errorType := reflect.TypeOf((*error)(nil)).Elem()
	if !handlerType.Out(1).Implements(errorType) {
		return fmt.Errorf("handler second return value must implement error interface")
	}
	return nil
}

// createAndPopulateInputStruct creates a struct instance and populates it from args
func createAndPopulateInputStruct(inputType reflect.Type, args map[string]interface{}) (reflect.Value, error) {
	if inputType.Kind() != reflect.Struct {
		return reflect.Value{}, fmt.Errorf("input type must be a struct, got %s", inputType.Kind())
	}

	inputValue := reflect.New(inputType).Elem()

	for key, value := range args {
		if err := setStructField(inputValue, key, value); err != nil {
			return reflect.Value{}, fmt.Errorf("failed to set field %s: %w", key, err)
		}
	}

	return inputValue, nil
}

// setStructField sets a struct field with type conversion
func setStructField(structValue reflect.Value, key string, value interface{}) error {
	field := structValue.FieldByNameFunc(func(fieldName string) bool {
		return strings.EqualFold(fieldName, key)
	})

	if !field.IsValid() {
		// Field doesn't exist - skip silently for flexibility
		return nil
	}

	if !field.CanSet() {
		return fmt.Errorf("field %s cannot be set", key)
	}

	// Try direct assignment first
	convertedValue := reflect.ValueOf(value)
	if convertedValue.Type().AssignableTo(field.Type()) {
		field.Set(convertedValue)
		return nil
	}

	// Try type conversion for common cases
	return convertAndSetField(field, value)
}

// convertAndSetField performs type conversions for common JSON types
func convertAndSetField(field reflect.Value, value interface{}) error {
	switch field.Kind() {
	case reflect.String:
		if str, ok := value.(string); ok {
			field.SetString(str)
			return nil
		}
	case reflect.Bool:
		if b, ok := value.(bool); ok {
			field.SetBool(b)
			return nil
		}
	case reflect.Int, reflect.Int64:
		if f, ok := value.(float64); ok { // JSON numbers are float64
			field.SetInt(int64(f))
			return nil
		}
	case reflect.Float64:
		if f, ok := value.(float64); ok {
			field.SetFloat(f)
			return nil
		}
	case reflect.Slice:
		// Handle array conversion if needed
		if arr, ok := value.([]interface{}); ok {
			return setSliceField(field, arr)
		}
	}

	// If we can't convert, leave field as zero value
	// This is more permissive than failing
	return nil
}

// setSliceField converts []interface{} to typed slice
func setSliceField(field reflect.Value, arr []interface{}) error {
	elemType := field.Type().Elem()
	sliceValue := reflect.MakeSlice(field.Type(), len(arr), len(arr))

	for i, item := range arr {
		elemValue := reflect.ValueOf(item)
		if elemValue.Type().AssignableTo(elemType) {
			sliceValue.Index(i).Set(elemValue)
		} else {
			// Try basic conversions for slice elements
			elemField := reflect.New(elemType).Elem()
			if err := convertAndSetField(elemField, item); err == nil {
				sliceValue.Index(i).Set(elemField)
			}
		}
	}

	field.Set(sliceValue)
	return nil
}

// getOAuthIssuerURL determines the OAuth issuer URL from config
func getOAuthIssuerURL(cfg *config.Config) string {
	baseURL := "http://localhost:3333" // default HTTP server port

	if cfg.HTTP != nil {
		host := "localhost"
		if cfg.HTTP.Host != "" {
			host = cfg.HTTP.Host
		}

		port := 3333
		if cfg.HTTP.Port != 0 {
			port = cfg.HTTP.Port
		}

		if host == "0.0.0.0" {
			host = "localhost"
		}

		baseURL = fmt.Sprintf("http://%s:%d", host, port)
	}

	return baseURL
}

// AuthMiddleware provides OAuth 2.1 authentication for HTTP endpoints
type AuthMiddleware struct {
	store         storage.Storage
	oauthServer   *auth.OAuthServer
	requiredScope string
}

// NewAuthMiddleware creates a new authentication middleware
func NewAuthMiddleware(store storage.Storage, oauthServer *auth.OAuthServer, requiredScope string) *AuthMiddleware {
	if requiredScope == "" {
		requiredScope = "mcp"
	}
	return &AuthMiddleware{
		store:         store,
		oauthServer:   oauthServer,
		requiredScope: requiredScope,
	}
}

// Middleware returns an HTTP handler that wraps the provided handler with authentication
func (a *AuthMiddleware) Middleware(next http.Handler) http.Handler {
	return http.HandlerFunc(func(w http.ResponseWriter, r *http.Request) {
		// Extract token from Authorization header
		authHeader := r.Header.Get("Authorization")
		if authHeader == "" {
			a.unauthorized(w, r, "Missing authorization header")
			return
		}

		// Parse Bearer token
		if !strings.HasPrefix(authHeader, "Bearer ") {
			a.unauthorized(w, r, "Invalid authorization header format")
			return
		}

		token := strings.TrimPrefix(authHeader, "Bearer ")

		// Validate token and get user info
		tokenInfo, err := a.store.GetOAuthTokenByAccess(r.Context(), token)
		if err != nil || tokenInfo == nil {
			utils.Debug("Token validation failed: %v", err)
			a.unauthorized(w, r, "Invalid or expired token")
			return
		}

		// Check if token is expired
		if tokenInfo.AccessExpiresIn > 0 {
			accessExpiry := tokenInfo.AccessCreateAt.Add(tokenInfo.AccessExpiresIn)
			if time.Now().After(accessExpiry) {
				utils.Debug("Token has expired")
				a.unauthorized(w, r, "Token has expired")
				return
			}
		}

		// Store user ID in context for downstream handlers
		ctx := context.WithValue(r.Context(), "user_id", tokenInfo.UserID)
		r = r.WithContext(ctx)

		// Token is valid, proceed
		next.ServeHTTP(w, r)
	})
}

// unauthorized sends an HTTP 401 Unauthorized response with OAuth challenge
func (a *AuthMiddleware) unauthorized(w http.ResponseWriter, r *http.Request, message string) {
	// According to MCP spec, when authorization is required but not provided,
	// servers should respond with HTTP 401 Unauthorized

	w.Header().Set("WWW-Authenticate", `Bearer realm="MCP Server", error="invalid_token", error_description="`+message+`"`)
	w.WriteHeader(http.StatusUnauthorized)

	// Use proper JSON marshaling to prevent injection
	response := map[string]string{
		"error":   "unauthorized",
		"message": message,
	}
	if jsonData, err := json.Marshal(response); err == nil {
		w.Header().Set("Content-Type", "application/json")
		w.Write(jsonData)
	} else {
		// Fallback if JSON marshaling fails
		w.Write([]byte(`{"error": "unauthorized", "message": "Authentication failed"}`))
	}
}

// OptionalMiddleware returns middleware that makes authentication optional
// If no token is provided, the request proceeds without user context
// If a token is provided, it must be valid
func (a *AuthMiddleware) OptionalMiddleware(next http.Handler) http.Handler {
	return http.HandlerFunc(func(w http.ResponseWriter, r *http.Request) {
		authHeader := r.Header.Get("Authorization")

		if authHeader != "" {
			// Token provided, validate it and extract user ID
			if !strings.HasPrefix(authHeader, "Bearer ") {
				a.unauthorized(w, r, "Invalid authorization header format")
				return
			}

			token := strings.TrimPrefix(authHeader, "Bearer ")

			// Validate token and get user info
			tokenInfo, err := a.store.GetOAuthTokenByAccess(r.Context(), token)
			if err != nil || tokenInfo == nil {
				utils.Debug("Token validation failed: %v", err)
				a.unauthorized(w, r, "Invalid or expired token")
				return
			}

			// Check if token is expired
			if tokenInfo.AccessExpiresIn > 0 {
				accessExpiry := tokenInfo.AccessCreateAt.Add(tokenInfo.AccessExpiresIn)
				if time.Now().After(accessExpiry) {
					utils.Debug("Token has expired")
					a.unauthorized(w, r, "Token has expired")
					return
				}
			}

			// Store user ID in context for downstream handlers
			ctx := context.WithValue(r.Context(), "user_id", tokenInfo.UserID)
			r = r.WithContext(ctx)
		}

		// No token or valid token, proceed
		next.ServeHTTP(w, r)
	})
}

// enforceHTTPS ensures OAuth endpoints are accessed over HTTPS (except localhost for development)
func enforceHTTPS(w http.ResponseWriter, r *http.Request) bool {
	// Allow HTTP for localhost development
	if r.Host == "localhost:8080" || r.Host == "127.0.0.1:8080" ||
		r.Host == "localhost:3333" || r.Host == "127.0.0.1:3333" ||
		r.Host == "localhost:3001" || r.Host == "127.0.0.1:3001" {
		return true
	}

	if r.TLS == nil {
		http.Error(w, "HTTPS required for OAuth endpoints", http.StatusForbidden)
		return false
	}
	return true
}

// ============================================================================
// WEB-BASED OAUTH AUTHORIZATION FLOWS
// ============================================================================

// WebOAuthHandler provides web-based OAuth flows for external service authorization
type WebOAuthHandler struct {
	store            storage.Storage
	registry         registry.OAuthRegistry
	baseURL          string
	authStates       map[string]*OAuthAuthState // In production, use Redis
	sessionStore     *SessionStore
	templateRenderer *TemplateRenderer
}

// OAuthAuthState tracks the state of an OAuth authorization flow
type OAuthAuthState struct {
	Provider    string
	Integration string
	UserID      string // From MCP client authentication
	CreatedAt   time.Time
	ExpiresAt   time.Time
}

// NewWebOAuthHandler creates a new web OAuth handler
func NewWebOAuthHandler(store storage.Storage, registry registry.OAuthRegistry, baseURL string, sessionStore *SessionStore, templateRenderer *TemplateRenderer) *WebOAuthHandler {
	return &WebOAuthHandler{
		store:            store,
		registry:         registry,
		baseURL:          baseURL,
		authStates:       make(map[string]*OAuthAuthState),
		sessionStore:     sessionStore,
		templateRenderer: templateRenderer,
	}
}

// ProviderTemplateData represents data for the providers template
type ProviderTemplateData struct {
	Name               string
	DisplayName        string
	Icon               string
	Connected          bool
	Integration        string
	DefaultIntegration string
	Scopes             []string
	ExpiresAt          string
}

// HandleOAuthProviders serves a list of available OAuth providers
func (h *WebOAuthHandler) HandleOAuthProviders(w http.ResponseWriter, r *http.Request) {
	if !enforceHTTPS(w, r) {
		return
	}

	providers, err := h.registry.ListOAuthProviders(r.Context(), registry.ListOptions{})
	if err != nil {
		utils.Error("Failed to load OAuth providers: %v", err)
		http.Error(w, "Failed to load OAuth providers", http.StatusInternalServerError)
		return
	}

	// Get current credentials to show connection status
	credentials, err := h.store.ListOAuthCredentials(r.Context())
	if err != nil {
		utils.Warn("Failed to load OAuth credentials: %v", err)
	}

	// Create map of connected providers
	connectedProviders := make(map[string]*model.OAuthCredential)
	for _, cred := range credentials {
		key := cred.Provider + ":" + cred.Integration
		connectedProviders[key] = cred
	}

	// Prepare template data
	templateData := make([]ProviderTemplateData, 0, len(providers))
	for _, provider := range providers {
		// Check if connected (use default integration)
		defaultIntegration := "default"
		key := provider.Name + ":" + defaultIntegration
		cred, connected := connectedProviders[key]

		data := ProviderTemplateData{
			Name:               provider.Name,
			DisplayName:        provider.DisplayName,
			Icon:               h.getProviderIcon(provider.Name),
			Connected:          connected,
			Integration:        defaultIntegration,
			DefaultIntegration: defaultIntegration,
			Scopes:             registry.ScopesToStrings(provider.Scopes),
		}

		if connected && cred.ExpiresAt != nil {
			data.ExpiresAt = cred.ExpiresAt.Format("2006-01-02 15:04")
		}

		templateData = append(templateData, data)
	}

	templateDataWrapper := struct {
		Providers []ProviderTemplateData
	}{
		Providers: templateData,
	}

	if err := h.templateRenderer.RenderTemplate(w, "providers", templateDataWrapper); err != nil {
		utils.Error("Failed to render providers template: %v", err)
		http.Error(w, "Failed to render page", http.StatusInternalServerError)
	}
}

// getProviderIcon returns an icon for a provider from registry metadata
func (h *WebOAuthHandler) getProviderIcon(providerName string) string {
	ctx := context.Background()
	provider, err := h.registry.GetOAuthProvider(ctx, providerName)
	if err == nil && provider != nil && provider.Icon != "" {
		return provider.Icon
	}
	return "🔗" // Default icon
}

// getProviderDescription returns a description for a provider from registry metadata
func (h *WebOAuthHandler) getProviderDescription(providerName string) string {
	ctx := context.Background()
	provider, err := h.registry.GetOAuthProvider(ctx, providerName)
	if err == nil && provider != nil && provider.Description != "" {
		return provider.Description
	}
	return "Connect to " + providerName + " services"
}

// getIntegrationDescription returns a description for an integration
func (h *WebOAuthHandler) getIntegrationDescription(integration string) string {
	// Generic - integrations define their own descriptions in registry
	if integration == "default" {
		return "Default integration"
	}
	return integration + " integration"
}

// getScopeDescriptions returns descriptions for OAuth scopes from registry metadata
func (h *WebOAuthHandler) getScopeDescriptions(providerName string, scopes []registry.OAuthScope) []ScopeDescription {
	ctx := context.Background()
	provider, err := h.registry.GetOAuthProvider(ctx, providerName)

	var descriptions []ScopeDescription
	for _, scope := range scopes {
		desc := "Access to " + scope.Raw() // Default description using raw scope

		// Use registry metadata if available
		if err == nil && provider != nil && provider.ScopeDescriptions != nil {
			if customDesc, exists := provider.ScopeDescriptions[scope.Raw()]; exists {
				desc = customDesc
			}
		}

		// Check if this scope is required (from registry metadata)
		required := false
		if err == nil && provider != nil && provider.RequiredScopes != nil {
			for _, reqScope := range provider.RequiredScopes {
				if reqScope.Raw() == scope.Raw() {
					required = true
					break
				}
			}
		}

		descriptions = append(descriptions, ScopeDescription{
			Scope:       scope,
			Description: desc,
			Required:    required,
		})
	}
	return descriptions
}

// ProviderAuthTemplateData represents data for the provider auth template
type ProviderAuthTemplateData struct {
	ProviderName           string
	ProviderDisplayName    string
	ProviderIcon           string
	ProviderDescription    string
	Integration            string
	IntegrationDescription string
	AuthURL                string
	Scopes                 []ScopeDescription
}

// ScopeDescription describes a scope with human-readable text
type ScopeDescription struct {
	Scope       registry.OAuthScope
	Description string
	Required    bool
}

// HandleOAuthAuthorize initiates OAuth authorization for a provider
func (h *WebOAuthHandler) HandleOAuthAuthorize(w http.ResponseWriter, r *http.Request) {
	if !enforceHTTPS(w, r) {
		return
	}

	// Extract provider from URL path: /oauth/authorize/{provider}
	pathParts := strings.Split(r.URL.Path, "/")
	if len(pathParts) < 4 {
		http.Error(w, "Invalid OAuth authorize URL", http.StatusBadRequest)
		return
	}
	providerName := pathParts[3]

	// Get integration from query parameter
	integration := r.URL.Query().Get("integration")
	if integration == "" {
		integration = "default"
	}

	// Get provider from registry
	provider, err := h.registry.GetOAuthProvider(r.Context(), providerName)
	if err != nil || provider == nil {
		utils.Error("OAuth provider not found: %s", providerName)
		http.Error(w, "OAuth provider not found", http.StatusNotFound)
		return
	}

	// Generate state parameter for CSRF protection
	stateBytes := make([]byte, 32)
	rand.Read(stateBytes)
	state := base64.URLEncoding.EncodeToString(stateBytes)

	// Get user ID from session or create anonymous session
	session, _ := GetSessionFromRequest(r)
	userID := "anonymous"
	if session != nil {
		userID = session.UserID
	} else {
		// Create anonymous session for this OAuth flow
		session, err := h.sessionStore.CreateSession("anonymous", 30*time.Minute)
		if err != nil {
			utils.Error("Failed to create session: %v", err)
			http.Error(w, "Session creation failed", http.StatusInternalServerError)
			return
		}
		userID = session.UserID
	}

	// Store auth state
	h.authStates[state] = &OAuthAuthState{
		Provider:    providerName,
		Integration: integration,
		UserID:      userID,
		CreatedAt:   time.Now(),
		ExpiresAt:   time.Now().Add(10 * time.Minute), // 10 minute expiry
	}

	// Build authorization URL
	authURL, err := url.Parse(provider.AuthorizationURL)
	if err != nil {
		utils.Error("Invalid provider authorization URL: %v", err)
		http.Error(w, "Invalid provider authorization URL", http.StatusInternalServerError)
		return
	}

	query := authURL.Query()
	query.Set("client_id", provider.ClientID)
	query.Set("redirect_uri", h.baseURL+"/oauth/callback")
	query.Set("scope", strings.Join(registry.ScopesToStrings(provider.Scopes), " "))
	query.Set("response_type", "code")
	query.Set("state", state)
	authURL.RawQuery = query.Encode()

	// Prepare template data
	templateData := ProviderAuthTemplateData{
		ProviderName:           provider.Name,
		ProviderDisplayName:    provider.DisplayName,
		ProviderIcon:           h.getProviderIcon(provider.Name),
		ProviderDescription:    h.getProviderDescription(provider.Name),
		Integration:            integration,
		IntegrationDescription: h.getIntegrationDescription(integration),
		AuthURL:                authURL.String(),
		Scopes:                 h.getScopeDescriptions(provider.Name, provider.Scopes),
	}

	if err := h.templateRenderer.RenderTemplate(w, "provider_auth", templateData); err != nil {
		utils.Error("Failed to render provider auth template: %v", err)
		http.Error(w, "Failed to render page", http.StatusInternalServerError)
	}
}

// HandleOAuthCallback handles the OAuth callback from the provider
func (h *WebOAuthHandler) HandleOAuthCallback(w http.ResponseWriter, r *http.Request) {
	if !enforceHTTPS(w, r) {
		return
	}

	code := r.URL.Query().Get("code")
	state := r.URL.Query().Get("state")
	errorParam := r.URL.Query().Get("error")

	if errorParam != "" {
		utils.Error("OAuth authorization failed: %s", errorParam)
		http.Error(w, fmt.Sprintf("OAuth authorization failed: %s", errorParam), http.StatusBadRequest)
		return
	}

	if code == "" || state == "" {
		utils.Error("Missing authorization code or state parameter")
		http.Error(w, "Missing authorization code or state", http.StatusBadRequest)
		return
	}

	// Verify state parameter
	authState, exists := h.authStates[state]
	if !exists || time.Now().After(authState.ExpiresAt) {
		utils.Error("Invalid or expired state parameter: %s", state)
		http.Error(w, "Invalid or expired state parameter", http.StatusBadRequest)
		return
	}
	delete(h.authStates, state) // One-time use

	// Get provider from registry
	provider, err := h.registry.GetOAuthProvider(r.Context(), authState.Provider)
	if err != nil || provider == nil {
		utils.Error("OAuth provider not found: %s", authState.Provider)
		http.Error(w, "OAuth provider not found", http.StatusInternalServerError)
		return
	}

	// Exchange code for tokens
	tokenURL := provider.TokenURL
	data := url.Values{
		"grant_type":    {"authorization_code"},
		"code":          {code},
		"redirect_uri":  {h.baseURL + "/oauth/callback"},
		"client_id":     {provider.ClientID},
		"client_secret": {provider.ClientSecret},
	}

	resp, err := http.PostForm(tokenURL, data)
	if err != nil {
		utils.Error("Failed to exchange code for tokens")
		http.Error(w, "Failed to exchange code for tokens", http.StatusInternalServerError)
		return
	}
	defer resp.Body.Close()

	if resp.StatusCode != http.StatusOK {
		body, _ := io.ReadAll(resp.Body)
		utils.Error("Token exchange failed with status %d: %s", resp.StatusCode, string(body))
		http.Error(w, "Token exchange failed", http.StatusInternalServerError)
		return
	}

	var tokenResp struct {
		AccessToken  string `json:"access_token"`
		TokenType    string `json:"token_type"`
		ExpiresIn    int    `json:"expires_in"`
		RefreshToken string `json:"refresh_token"`
	}

	// Read response body
	body, err := io.ReadAll(resp.Body)
	if err != nil {
		utils.Error("Failed to read token response body: %v", err)
		http.Error(w, "Failed to read token response", http.StatusInternalServerError)
		return
	}

<<<<<<< HEAD
	// Log token details for debugging
	utils.Debug("Google token response - AccessToken length: %d, starts with: %s",
		len(tokenResp.AccessToken),
		tokenResp.AccessToken[:20]+"...")
	utils.Debug("TokenType: %s, ExpiresIn: %d", tokenResp.TokenType, tokenResp.ExpiresIn)
=======
	// Check content type to determine parsing method
	contentType := resp.Header.Get("Content-Type")
	if strings.Contains(contentType, "application/json") {
		// Parse as JSON (Google, most providers)
		if err := json.Unmarshal(body, &tokenResp); err != nil {
			utils.Error("Failed to parse JSON token response: %v", err)
			http.Error(w, "Failed to parse token response", http.StatusInternalServerError)
			return
		}
	} else {
		// Parse as form-encoded (GitHub, some others)
		values, err := url.ParseQuery(string(body))
		if err != nil {
			utils.Error("Failed to parse form-encoded token response: %v", err)
			http.Error(w, "Failed to parse token response", http.StatusInternalServerError)
			return
		}
		
		tokenResp.AccessToken = values.Get("access_token")
		tokenResp.TokenType = values.Get("token_type")
		tokenResp.RefreshToken = values.Get("refresh_token")
		
		if expiresInStr := values.Get("expires_in"); expiresInStr != "" {
			if expiresIn, err := strconv.Atoi(expiresInStr); err == nil {
				tokenResp.ExpiresIn = expiresIn
			}
		}
	}
>>>>>>> 48117f0c

	// Store the credentials
	var refreshToken *string
	if tokenResp.RefreshToken != "" {
		refreshToken = &tokenResp.RefreshToken
	}

	var expiresAt *time.Time
	if tokenResp.ExpiresIn > 0 {
		t := time.Now().Add(time.Duration(tokenResp.ExpiresIn) * time.Second)
		expiresAt = &t
	}

	cred := &model.OAuthCredential{
		ID:           uuid.New().String(),
		Provider:     authState.Provider,
		Integration:  authState.Integration,
		AccessToken:  tokenResp.AccessToken,
		RefreshToken: refreshToken,
		ExpiresAt:    expiresAt,
		Scope:        strings.Join(registry.ScopesToStrings(provider.Scopes), " "),
		CreatedAt:    time.Now(),
		UpdatedAt:    time.Now(),
	}

<<<<<<< HEAD
	// Log credential details for debugging
	utils.Debug("About to store credential - AccessToken length: %d, starts with: %s",
		len(cred.AccessToken),
		cred.AccessToken[:20]+"...")

=======
>>>>>>> 48117f0c
	if err := h.store.SaveOAuthCredential(r.Context(), cred); err != nil {
		utils.Error("Failed to save OAuth credentials: %v", err)
		http.Error(w, "Failed to save OAuth credentials", http.StatusInternalServerError)
		return
	}

<<<<<<< HEAD
	// Debug: Verify what was actually stored
	storedCred, err := h.store.GetOAuthCredential(r.Context(), authState.Provider, authState.Integration)
	if err == nil {
		utils.Debug("Retrieved stored credential - AccessToken length: %d, starts with: %s",
			len(storedCred.AccessToken),
			storedCred.AccessToken[:20]+"...")
	} else {
		utils.Error("Failed to retrieve stored credential for verification: %v", err)
	}

=======
>>>>>>> 48117f0c
	utils.Info("Successfully authorized OAuth for %s:%s", authState.Provider, authState.Integration)

	// Redirect to success page
	templateData := struct {
		ProviderName string
		Integration  string
		Scopes       string
		Message      string
	}{
		ProviderName: authState.Provider,
		Integration:  authState.Integration,
		Scopes:       strings.Join(registry.ScopesToStrings(provider.Scopes), " "),
		Message:      fmt.Sprintf("%s has been successfully connected!", provider.DisplayName),
	}

	if err := h.templateRenderer.RenderTemplate(w, "success", templateData); err != nil {
		utils.Error("Failed to render success template: %v", err)
		http.Error(w, "Authorization successful but failed to show success page", http.StatusInternalServerError)
	}
}

// RegisterWebOAuthRoutes registers the web OAuth routes
func RegisterWebOAuthRoutes(mux *http.ServeMux, store storage.Storage, registry registry.OAuthRegistry, baseURL string, sessionStore *SessionStore, templateRenderer *TemplateRenderer) {
	handler := NewWebOAuthHandler(store, registry, baseURL, sessionStore, templateRenderer)

	mux.HandleFunc("/oauth/providers", handler.HandleOAuthProviders)
	mux.HandleFunc("/oauth/authorize/", handler.HandleOAuthAuthorize)
	mux.HandleFunc("/oauth/callback", handler.HandleOAuthCallback)
}<|MERGE_RESOLUTION|>--- conflicted
+++ resolved
@@ -933,13 +933,6 @@
 		return
 	}
 
-<<<<<<< HEAD
-	// Log token details for debugging
-	utils.Debug("Google token response - AccessToken length: %d, starts with: %s",
-		len(tokenResp.AccessToken),
-		tokenResp.AccessToken[:20]+"...")
-	utils.Debug("TokenType: %s, ExpiresIn: %d", tokenResp.TokenType, tokenResp.ExpiresIn)
-=======
 	// Check content type to determine parsing method
 	contentType := resp.Header.Get("Content-Type")
 	if strings.Contains(contentType, "application/json") {
@@ -968,7 +961,6 @@
 			}
 		}
 	}
->>>>>>> 48117f0c
 
 	// Store the credentials
 	var refreshToken *string
@@ -994,33 +986,12 @@
 		UpdatedAt:    time.Now(),
 	}
 
-<<<<<<< HEAD
-	// Log credential details for debugging
-	utils.Debug("About to store credential - AccessToken length: %d, starts with: %s",
-		len(cred.AccessToken),
-		cred.AccessToken[:20]+"...")
-
-=======
->>>>>>> 48117f0c
 	if err := h.store.SaveOAuthCredential(r.Context(), cred); err != nil {
 		utils.Error("Failed to save OAuth credentials: %v", err)
 		http.Error(w, "Failed to save OAuth credentials", http.StatusInternalServerError)
 		return
 	}
 
-<<<<<<< HEAD
-	// Debug: Verify what was actually stored
-	storedCred, err := h.store.GetOAuthCredential(r.Context(), authState.Provider, authState.Integration)
-	if err == nil {
-		utils.Debug("Retrieved stored credential - AccessToken length: %d, starts with: %s",
-			len(storedCred.AccessToken),
-			storedCred.AccessToken[:20]+"...")
-	} else {
-		utils.Error("Failed to retrieve stored credential for verification: %v", err)
-	}
-
-=======
->>>>>>> 48117f0c
 	utils.Info("Successfully authorized OAuth for %s:%s", authState.Provider, authState.Integration)
 
 	// Redirect to success page
