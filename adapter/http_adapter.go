--- conflicted
+++ resolved
@@ -366,28 +366,14 @@
 	if !ok {
 		utils.Debug("Storage not available in context for OAuth expansion, falling back to environment variables only")
 		// Fall back to environment variable expansion only
-<<<<<<< HEAD
-		return envVarPattern.ReplaceAllStringFunc(value, func(match string) string {
-			varName := match[5:] // Remove "$env:" prefix
-			if envVal := os.Getenv(varName); envVal != "" {
-				return envVal
-			}
-			return match
-		}), nil
-=======
-		return utils.ExpandEnvValue(value)
->>>>>>> 8cdfcd8a
+		return utils.ExpandEnvValue(value), nil
 	}
 
 	oauthClient := auth.NewOAuthClient(store)
 
 	// First handle OAuth patterns
-<<<<<<< HEAD
 	var oauthError error
-	expanded := oauthPattern.ReplaceAllStringFunc(value, func(match string) string {
-=======
 	expanded := utils.OAuthPattern.ReplaceAllStringFunc(value, func(match string) string {
->>>>>>> 8cdfcd8a
 		parts := strings.Split(match[7:], ":") // Remove "$oauth:" prefix
 		if len(parts) != 2 {
 			oauthError = fmt.Errorf("invalid OAuth pattern: %s (expected format: $oauth:provider:integration)", match)
@@ -403,36 +389,13 @@
 		return "Bearer " + token
 	})
 
-<<<<<<< HEAD
 	// Return error immediately if OAuth expansion failed
 	if oauthError != nil {
 		return "", oauthError
 	}
 
-	// Then handle environment variables (existing logic)
-	return envVarPattern.ReplaceAllStringFunc(expanded, func(match string) string {
-		varName := match[5:] // Remove "$env:" prefix
-		if envVal := os.Getenv(varName); envVal != "" {
-			return envVal
-		}
-		return match
-	}), nil
-}
-
-// expandEnvValue expands environment variables in a value string using regex for safety
-func expandEnvValue(value string) string {
-	return envVarPattern.ReplaceAllStringFunc(value, func(match string) string {
-		// Extract variable name (everything after $env:)
-		varName := match[5:] // Remove "$env:" prefix
-		if envVal := os.Getenv(varName); envVal != "" {
-			return envVal
-		}
-		return match // Keep original if env var not found
-	})
-=======
 	// Then handle environment variables using shared utility
-	return utils.ExpandEnvValue(expanded)
->>>>>>> 8cdfcd8a
+	return utils.ExpandEnvValue(expanded), nil
 }
 
 func (a *HTTPAdapter) Manifest() *registry.ToolManifest {
