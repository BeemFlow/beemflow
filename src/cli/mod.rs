--- conflicted
+++ resolved
@@ -587,11 +587,8 @@
             enable_oauth_server: false,
             oauth_issuer,
             public_url,
-<<<<<<< HEAD
+            frontend_url: None, // Integrated mode by default (env var can override)
             single_user: false, // Default to multi-tenant mode
-=======
-            frontend_url: None, // Integrated mode by default (env var can override)
->>>>>>> 7959ff4d
         });
     }
 
