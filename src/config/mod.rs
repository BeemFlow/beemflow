//! Configuration management for BeemFlow
//!
//! Loads and manages BeemFlow configuration from flow.config.json

use crate::{BeemFlowError, Result};
use serde::{Deserialize, Serialize};
use serde_json::Value;
use std::collections::HashMap;
use std::env;
use std::fs;
use std::path::{Path, PathBuf};

/// Complete BeemFlow configuration
#[derive(Debug, Clone, Serialize, Deserialize)]
#[serde(rename_all = "camelCase")]
pub struct Config {
    /// Storage configuration (required)
    pub storage: StorageConfig,

    /// Blob storage configuration
    #[serde(skip_serializing_if = "Option::is_none")]
    pub blob: Option<BlobConfig>,

    /// Event bus configuration
    #[serde(skip_serializing_if = "Option::is_none")]
    pub event: Option<EventConfig>,

    /// Secrets provider configuration
    #[serde(skip_serializing_if = "Option::is_none")]
    pub secrets: Option<SecretsConfig>,

    /// Registry configuration
    #[serde(skip_serializing_if = "Option::is_none")]
    pub registries: Option<Vec<RegistryConfig>>,

    /// HTTP server configuration
    #[serde(skip_serializing_if = "Option::is_none")]
    pub http: Option<HttpConfig>,

    /// Logging configuration
    #[serde(skip_serializing_if = "Option::is_none")]
    pub log: Option<LogConfig>,

    /// Flows directory override
    #[serde(skip_serializing_if = "Option::is_none")]
    pub flows_dir: Option<String>,

    /// MCP servers configuration
    #[serde(skip_serializing_if = "Option::is_none")]
    pub mcp_servers: Option<HashMap<String, McpServerConfig>>,

    /// Tracing configuration
    #[serde(skip_serializing_if = "Option::is_none")]
    pub tracing: Option<TracingConfig>,

    /// OAuth configuration
    #[serde(skip_serializing_if = "Option::is_none")]
    pub oauth: Option<OAuthConfig>,

    /// MCP configuration
    #[serde(skip_serializing_if = "Option::is_none")]
    pub mcp: Option<McpConfig>,

    /// Runtime limits configuration
    #[serde(skip_serializing_if = "Option::is_none")]
    pub limits: Option<LimitsConfig>,
}

/// Storage backend configuration
#[derive(Debug, Clone, Serialize, Deserialize)]
pub struct StorageConfig {
    /// Driver name (sqlite, postgres, memory)
    pub driver: String,

    /// Data source name / connection string
    pub dsn: String,
}

/// Blob storage configuration
#[derive(Debug, Clone, Serialize, Deserialize)]
pub struct BlobConfig {
    /// Driver (filesystem, s3)
    #[serde(skip_serializing_if = "Option::is_none")]
    pub driver: Option<String>,

    /// S3 bucket name
    #[serde(skip_serializing_if = "Option::is_none")]
    pub bucket: Option<String>,

    /// Filesystem directory
    #[serde(skip_serializing_if = "Option::is_none")]
    pub directory: Option<String>,
}

/// Event bus configuration
#[derive(Debug, Clone, Serialize, Deserialize)]
pub struct EventConfig {
    /// Driver (memory, nats)
    #[serde(skip_serializing_if = "Option::is_none")]
    pub driver: Option<String>,

    /// URL for external event bus
    #[serde(skip_serializing_if = "Option::is_none")]
    pub url: Option<String>,
}

/// Secrets provider configuration
#[derive(Debug, Clone, Serialize, Deserialize)]
pub struct SecretsConfig {
    /// Driver (env, aws, vault)
    #[serde(skip_serializing_if = "Option::is_none")]
    pub driver: Option<String>,

    /// AWS region
    #[serde(skip_serializing_if = "Option::is_none")]
    pub region: Option<String>,

    /// Prefix for secret keys
    #[serde(skip_serializing_if = "Option::is_none")]
    pub prefix: Option<String>,
}

/// Registry configuration
#[derive(Debug, Clone, Serialize, Deserialize)]
pub struct RegistryConfig {
    /// Registry type (local, smithery, remote)
    #[serde(rename = "type")]
    pub registry_type: String,

    /// Registry name (optional, used for logging and identification)
    #[serde(skip_serializing_if = "Option::is_none")]
    pub name: Option<String>,

    /// Registry URL (for remote/smithery)
    #[serde(skip_serializing_if = "Option::is_none")]
    pub url: Option<String>,

    /// Local path (for local registry)
    #[serde(skip_serializing_if = "Option::is_none")]
    pub path: Option<String>,

    /// API key (for Smithery)
    #[serde(skip_serializing_if = "Option::is_none")]
    pub api_key: Option<String>,
}

/// Smithery registry configuration (extends RegistryConfig)
#[derive(Debug, Clone, Serialize, Deserialize)]
pub struct SmitheryRegistryConfig {
    /// Base registry configuration
    #[serde(flatten)]
    pub registry: RegistryConfig,

    /// Smithery API key
    pub api_key: String,
}

/// Internal registry entry structure for loading from JSON files
#[derive(Debug, Clone, Serialize, Deserialize)]
struct RegistryEntry {
    /// Entry type (mcp_server, tool, etc.)
    #[serde(rename = "type")]
    pub entry_type: String,

    /// Entry name
    pub name: String,

    /// Command to execute
    #[serde(skip_serializing_if = "Option::is_none")]
    pub command: Option<String>,

    /// Command arguments
    #[serde(skip_serializing_if = "Option::is_none")]
    pub args: Option<Vec<String>>,

    /// Environment variables
    #[serde(skip_serializing_if = "Option::is_none")]
    pub env: Option<HashMap<String, String>>,

    /// Server port
    #[serde(skip_serializing_if = "Option::is_none")]
    pub port: Option<u16>,

    /// Transport type
    #[serde(skip_serializing_if = "Option::is_none")]
    pub transport: Option<String>,

    /// Endpoint (for HTTP transport)
    #[serde(skip_serializing_if = "Option::is_none")]
    pub endpoint: Option<String>,
}

// SecretsProvider trait has been moved to src/secrets/mod.rs
// All secret management now goes through the secrets module

/// HTTP server configuration
#[derive(Debug, Clone, Serialize, Deserialize)]
pub struct HttpConfig {
    /// Host to bind to
    #[serde(default = "default_host")]
    pub host: String,

    /// Port to bind to
    #[serde(default = "default_port")]
    pub port: u16,

    /// Enable secure cookies (requires HTTPS). Default: false for local development
    #[serde(default)]
    pub secure: bool,

    /// Allowed CORS origins (e.g., ["https://example.com", "https://app.example.com"])
    /// If not specified, defaults to localhost origins for development
    #[serde(skip_serializing_if = "Option::is_none", rename = "allowedOrigins")]
    pub allowed_origins: Option<Vec<String>>,

    /// Trust X-Forwarded-* headers from reverse proxy
    /// Enable this when running behind a reverse proxy (Caddy, Nginx, etc.)
    #[serde(default, rename = "trustProxy")]
    pub trust_proxy: bool,

    /// Enable HTTP REST API (default: true)
    #[serde(default = "default_true", rename = "enableHttpApi")]
    pub enable_http_api: bool,

    /// Enable MCP over HTTP transport (default: true)
    #[serde(default = "default_true", rename = "enableMcp")]
    pub enable_mcp: bool,

    /// Enable OAuth authorization server (default: false, opt-in)
    #[serde(default, rename = "enableOauthServer")]
    pub enable_oauth_server: bool,

    /// OAuth issuer URL (e.g., https://your-domain.com)
    /// If not set, defaults to http://host:port
    #[serde(skip_serializing_if = "Option::is_none", rename = "oauthIssuer")]
    pub oauth_issuer: Option<String>,

    /// Public-facing URL for this BeemFlow instance (e.g., https://your-domain.com)
    /// Used for OAuth callbacks, webhooks, and any external integrations that need to call back.
    /// If not set, defaults to http://host:port (or http://localhost:port if host is 0.0.0.0)
    #[serde(skip_serializing_if = "Option::is_none", rename = "publicUrl")]
    pub public_url: Option<String>,

<<<<<<< HEAD
    /// Enable single-user mode (bypasses authentication, uses DEFAULT_TENANT_ID)
    /// WARNING: Only use for personal/local development. Disables all authentication.
    /// Default: false (multi-tenant mode with full authentication)
    #[serde(default, rename = "singleUser")]
    pub single_user: bool,
=======
    /// Frontend URL for separate deployment (optional)
    ///
    /// When None (default): Backend serves React build from frontend/dist/ (integrated mode)
    /// When Some: Backend serves API only, OAuth success redirects to this URL, CORS configured
    ///
    /// Environment variable: FRONTEND_URL
    ///
    /// Use cases:
    /// - Development with hot reload: "http://localhost:5173" (Vite dev server)
    /// - Production integrated: None (backend serves frontend from dist/)
    /// - Production separate: "https://app.beemflow.com" (CDN/separate deployment)
    #[serde(skip_serializing_if = "Option::is_none", rename = "frontendUrl")]
    pub frontend_url: Option<String>,
>>>>>>> 7959ff4d
}

fn default_true() -> bool {
    true
}

fn default_host() -> String {
    "127.0.0.1".to_string()
}

fn default_port() -> u16 {
    crate::constants::DEFAULT_HTTP_PORT
}

/// Get the default BeemFlow directory (~/.beemflow)
fn default_beemflow_dir() -> String {
    if let Some(home) = dirs::home_dir() {
        home.join(".beemflow").to_string_lossy().to_string()
    } else {
        // Fallback to current directory if home can't be determined
        ".beemflow".to_string()
    }
}

/// Get the default SQLite database path (~/.beemflow/flow.db)
fn default_sqlite_path() -> String {
    format!("{}/flow.db", default_beemflow_dir())
}

/// Get the default blob files directory (~/.beemflow/files)
fn default_blob_dir() -> String {
    format!("{}/files", default_beemflow_dir())
}

/// Logging configuration
#[derive(Debug, Clone, Serialize, Deserialize)]
pub struct LogConfig {
    /// Log level (debug, info, warn, error)
    #[serde(skip_serializing_if = "Option::is_none")]
    pub level: Option<String>,
}

// Internal struct for default deserialization (no custom logic)
#[derive(Debug, Clone, Deserialize)]
#[serde(rename_all = "camelCase")]
struct McpServerConfigInternal {
    #[serde(default)]
    command: String,
    args: Option<Vec<String>>,
    env: Option<HashMap<String, String>>,
    port: Option<u16>,
    transport: Option<String>,
    endpoint: Option<String>,
}

#[derive(Debug, Clone, Serialize, Default)]
#[serde(rename_all = "camelCase")]
pub struct McpServerConfig {
    /// Command to execute
    pub command: String,

    /// Command arguments
    #[serde(skip_serializing_if = "Option::is_none")]
    pub args: Option<Vec<String>>,

    /// Environment variables
    #[serde(skip_serializing_if = "Option::is_none")]
    pub env: Option<HashMap<String, String>>,

    /// Server port
    #[serde(skip_serializing_if = "Option::is_none")]
    pub port: Option<u16>,

    /// Transport type (stdio, http)
    #[serde(skip_serializing_if = "Option::is_none")]
    pub transport: Option<String>,

    /// Server endpoint
    #[serde(skip_serializing_if = "Option::is_none")]
    pub endpoint: Option<String>,
}

// Custom deserialize to handle:
// 1. Full URL strings: "http://..." or "https://..."
// 2. Regular JSON object
impl<'de> Deserialize<'de> for McpServerConfig {
    fn deserialize<D>(deserializer: D) -> std::result::Result<Self, D::Error>
    where
        D: serde::Deserializer<'de>,
    {
        use serde::de::Error;

        // Try to deserialize as either a string or an object
        let value = Value::deserialize(deserializer)?;

        match value {
            Value::String(s) => {
                // Handle full URLs only
                if s.contains("://") {
                    // Full URL - use as endpoint
                    Ok(McpServerConfig {
                        command: String::new(),
                        args: None,
                        env: None,
                        port: None,
                        transport: Some("http".to_string()),
                        endpoint: Some(s),
                    })
                } else {
                    Err(Error::custom(format!(
                        "Invalid MCP server config string: '{}'. Must be a full URL (http://... or https://...) or a JSON object",
                        s
                    )))
                }
            }
            Value::Object(_) => {
                // Regular JSON object - deserialize using internal struct to avoid recursion
                let internal: McpServerConfigInternal =
                    serde_json::from_value(value).map_err(|e| {
                        Error::custom(format!("Failed to deserialize MCP server config: {}", e))
                    })?;

                // Convert internal to public
                Ok(McpServerConfig {
                    command: internal.command,
                    args: internal.args,
                    env: internal.env,
                    port: internal.port,
                    transport: internal.transport,
                    endpoint: internal.endpoint,
                })
            }
            _ => Err(Error::custom(
                "MCP server config must be a URL string or JSON object",
            )),
        }
    }
}

/// Tracing configuration
#[derive(Debug, Clone, Serialize, Deserialize)]
#[serde(rename_all = "camelCase")]
pub struct TracingConfig {
    /// Exporter (stdout, otlp)
    #[serde(skip_serializing_if = "Option::is_none")]
    pub exporter: Option<String>,

    /// OTLP endpoint URL
    #[serde(skip_serializing_if = "Option::is_none")]
    pub endpoint: Option<String>,

    /// Service name for traces
    #[serde(skip_serializing_if = "Option::is_none")]
    pub service_name: Option<String>,
}

/// OAuth server configuration
#[derive(Debug, Clone, Serialize, Deserialize)]
pub struct OAuthConfig {
    /// Enable OAuth server (default: false for local dev)
    #[serde(default)]
    pub enabled: bool,
}

/// MCP server behavior configuration
#[derive(Debug, Clone, Serialize, Deserialize)]
#[serde(rename_all = "camelCase")]
pub struct McpConfig {
    /// Require OAuth authentication for MCP
    #[serde(default, rename = "requireAuth")]
    pub require_auth: bool,
}

/// Runtime limits configuration for security and resource management
#[derive(Debug, Clone, Serialize, Deserialize)]
#[serde(rename_all = "camelCase")]
pub struct LimitsConfig {
    /// Maximum number of concurrent tasks for parallel execution
    /// Default: 1000
    #[serde(default = "default_max_concurrent_tasks")]
    pub max_concurrent_tasks: usize,

    /// Maximum flow file size in bytes
    /// Default: 10MB (10 * 1024 * 1024)
    #[serde(default = "default_max_flow_file_size")]
    pub max_flow_file_size: u64,

    /// Maximum recursion depth for nested structures
    /// Default: 1000
    #[serde(default = "default_max_recursion_depth")]
    pub max_recursion_depth: usize,
}

fn default_max_concurrent_tasks() -> usize {
    100000
}

fn default_max_flow_file_size() -> u64 {
    10 * 1024 * 1024 // 10MB
}

fn default_max_recursion_depth() -> usize {
    1000
}

impl Default for LimitsConfig {
    fn default() -> Self {
        Self {
            max_concurrent_tasks: default_max_concurrent_tasks(),
            max_flow_file_size: default_max_flow_file_size(),
            max_recursion_depth: default_max_recursion_depth(),
        }
    }
}

impl Config {
    /// Get runtime limits (with defaults if not configured)
    pub fn get_limits(&self) -> LimitsConfig {
        self.limits.clone().unwrap_or_default()
    }

    /// Get OAuth redirect URI from HTTP config
    ///
    /// Priority order:
    /// 1. Use public_url if explicitly configured (production deployments)
    /// 2. Auto-detect localhost when binding to 0.0.0.0 (local development)
    /// 3. Fall back to http://host:port (direct binding)
    /// 4. Default to localhost:3000 if no HTTP config present
    pub fn oauth_redirect_uri(&self) -> String {
        self.http
            .as_ref()
            .and_then(|http| {
                http.public_url
                    .as_ref()
                    .map(|url| format!("{}/oauth/callback", url.trim_end_matches('/')))
                    .or_else(|| {
                        Some(if http.host == "0.0.0.0" {
                            format!("http://localhost:{}/oauth/callback", http.port)
                        } else {
                            format!("http://{}:{}/oauth/callback", http.host, http.port)
                        })
                    })
            })
            .unwrap_or_else(|| "http://localhost:3000/oauth/callback".to_string())
    }

    /// Create a secrets provider based on configuration
    ///
    /// Returns the appropriate SecretsProvider implementation based on the
    /// `secrets.driver` config value:
    /// - "env" (default): EnvSecretsProvider - reads from environment variables
    /// - "aws" (future): AwsSecretsProvider - reads from AWS Secrets Manager
    /// - "vault" (future): VaultSecretsProvider - reads from HashiCorp Vault
    ///
    /// # Example
    ///
    /// ```no_run
    /// use beemflow::config::Config;
    /// use beemflow::secrets::SecretsProvider;
    ///
    /// let config = Config::default();
    /// let provider = config.create_secrets_provider();
    /// ```
    pub fn create_secrets_provider(&self) -> std::sync::Arc<dyn crate::secrets::SecretsProvider> {
        use std::sync::Arc;

        // Currently only supports environment variable provider
        // Future support for AWS Secrets Manager and HashiCorp Vault:
        // - Some("aws") => Arc::new(AwsSecretsProvider::new(self.secrets.as_ref())),
        // - Some("vault") => Arc::new(VaultSecretsProvider::new(self.secrets.as_ref())),
        self.secrets.as_ref().and_then(|s| s.driver.as_deref());
        Arc::new(crate::secrets::EnvSecretsProvider::new())
    }

    /// Load configuration from file
    pub fn load() -> Result<Self> {
        Self::load_from_path(crate::constants::CONFIG_FILE_NAME)
    }

    /// Load configuration from specific path
    ///
    /// Supports both JSON and YAML formats based on file extension:
    /// - `.json` files are parsed as JSON
    /// - `.yaml` or `.yml` files are parsed as YAML
    /// - Files without extension default to JSON parsing
    pub fn load_from_path<P: AsRef<Path>>(path: P) -> Result<Self> {
        let path = path.as_ref();
        if !path.exists() {
            // Return default config if file doesn't exist
            return Ok(Self::default());
        }

        let content = std::fs::read_to_string(path)?;

        // Detect format from file extension
        let config: Config = match path.extension().and_then(|s| s.to_str()) {
            Some("yaml") | Some("yml") => {
                // Parse as YAML
                serde_yaml::from_str(&content).map_err(|e| {
                    BeemFlowError::config(format!("Failed to parse YAML config: {}", e))
                })?
            }
            _ => {
                // Parse as JSON (default)
                serde_json::from_str(&content).map_err(|e| {
                    BeemFlowError::config(format!("Failed to parse JSON config: {}", e))
                })?
            }
        };

        // Validate config
        config.validate()?;

        Ok(config)
    }

    /// Load and inject environment variables into registries
    pub fn load_and_inject<P: AsRef<Path>>(path: P) -> Result<Self> {
        load_and_inject_registries(path)
    }

    /// Save configuration to file
    pub fn save(&self) -> Result<()> {
        self.save_to_path(crate::constants::CONFIG_FILE_NAME)
    }

    /// Save configuration to specific path
    ///
    /// Supports both JSON and YAML formats based on file extension:
    /// - `.json` files are written as JSON
    /// - `.yaml` or `.yml` files are written as YAML
    /// - Files without extension default to JSON format
    pub fn save_to_path<P: AsRef<Path>>(&self, path: P) -> Result<()> {
        let path_ref = path.as_ref();

        // Create parent directory if needed
        if let Some(parent) = path_ref.parent() {
            std::fs::create_dir_all(parent)?;
        }

        // Detect format from file extension
        let content = match path_ref.extension().and_then(|s| s.to_str()) {
            Some("yaml") | Some("yml") => {
                // Serialize as YAML
                serde_yaml::to_string(self).map_err(|e| {
                    BeemFlowError::config(format!("Failed to serialize to YAML: {}", e))
                })?
            }
            _ => {
                // Serialize as JSON (default)
                serde_json::to_string_pretty(self)?
            }
        };

        std::fs::write(path_ref, content)?;
        Ok(())
    }

    /// Validate configuration
    pub fn validate(&self) -> Result<()> {
        // Validate storage configuration
        if self.storage.driver.is_empty() {
            return Err(BeemFlowError::config("storage.driver is required"));
        }

        if self.storage.dsn.is_empty() {
            return Err(BeemFlowError::config("storage.dsn is required"));
        }

        // Validate storage driver is supported
        match self.storage.driver.as_str() {
            "sqlite" | "postgres" | "memory" => {}
            _ => {
                return Err(BeemFlowError::config(format!(
                    "Unsupported storage driver: '{}'. Supported: sqlite, postgres, memory",
                    self.storage.driver
                )));
            }
        }

        // Validate HTTP configuration
        if let Some(ref http) = self.http {
            // Validate port is not zero (upper bound is enforced by u16 type)
            if http.port == 0 {
                return Err(BeemFlowError::config("http.port must be nonzero (1-65535)"));
            }

            // Validate host is not empty
            if http.host.is_empty() {
                return Err(BeemFlowError::config("http.host cannot be empty"));
            }

            // Validate allowed_origins if provided
            if let Some(ref origins) = http.allowed_origins {
                for origin in origins {
                    if origin.is_empty() {
                        return Err(BeemFlowError::config(
                            "http.allowedOrigins cannot contain empty strings",
                        ));
                    }

                    // Basic URL validation - must start with http:// or https://
                    if !origin.starts_with("http://") && !origin.starts_with("https://") {
                        return Err(BeemFlowError::config(format!(
                            "Invalid CORS origin '{}': must start with http:// or https://",
                            origin
                        )));
                    }
                }
            }
        }

        // Validate blob storage configuration
        if let Some(ref blob) = self.blob
            && let Some(ref driver) = blob.driver
        {
            match driver.as_str() {
                "filesystem" => {
                    // For filesystem, directory must be specified
                    if blob.directory.is_none() {
                        return Err(BeemFlowError::config(
                            "blob.directory is required when using filesystem driver",
                        ));
                    }
                }
                "s3" => {
                    // For S3, bucket must be specified
                    if blob.bucket.is_none() {
                        return Err(BeemFlowError::config(
                            "blob.bucket is required when using S3 driver",
                        ));
                    }
                }
                _ => {
                    return Err(BeemFlowError::config(format!(
                        "Unsupported blob driver: '{}'. Supported: filesystem, s3",
                        driver
                    )));
                }
            }
        }

        // Validate limits if provided
        if let Some(ref limits) = self.limits {
            if limits.max_concurrent_tasks == 0 {
                return Err(BeemFlowError::config(
                    "limits.maxConcurrentTasks must be greater than 0",
                ));
            }

            if limits.max_recursion_depth == 0 {
                return Err(BeemFlowError::config(
                    "limits.maxRecursionDepth must be greater than 0",
                ));
            }

            if limits.max_flow_file_size == 0 {
                return Err(BeemFlowError::config(
                    "limits.maxFlowFileSize must be greater than 0",
                ));
            }
        }

        Ok(())
    }

    /// Upsert MCP server configuration
    pub fn upsert_mcp_server(&mut self, name: String, spec: McpServerConfig) {
        self.mcp_servers
            .get_or_insert_with(HashMap::new)
            .insert(name, spec);
    }

    /// Get merged MCP server config (registry + config file)
    pub fn get_merged_mcp_config(&self, host: &str) -> Result<McpServerConfig> {
        get_merged_mcp_server_config(self, host)
    }
}

impl Default for Config {
    fn default() -> Self {
        Self {
            storage: StorageConfig {
                driver: "sqlite".to_string(),
                dsn: default_sqlite_path(),
            },
            blob: Some(BlobConfig {
                driver: Some("filesystem".to_string()),
                bucket: None,
                directory: Some(default_blob_dir()),
            }),
            event: Some(EventConfig {
                driver: Some("memory".to_string()),
                url: None,
            }),
            secrets: None,
            registries: None,
            http: Some(HttpConfig {
                host: default_host(),
                port: default_port(),
                secure: false,         // Default to false for local development
                allowed_origins: None, // Defaults to localhost origins
                trust_proxy: false,    // Default to false for local development
                enable_http_api: true,
                enable_mcp: true,
                enable_oauth_server: false,
                oauth_issuer: None, // Auto-generated from host:port if not set
                public_url: None,   // Auto-detected or explicitly configured
<<<<<<< HEAD
                single_user: false, // Default to multi-tenant mode
=======
                frontend_url: None, // Integrated mode by default
>>>>>>> 7959ff4d
            }),
            log: Some(LogConfig {
                level: Some("info".to_string()),
            }),
            flows_dir: None,
            mcp_servers: None,
            tracing: None,
            oauth: Some(OAuthConfig {
                enabled: false, // Disabled by default for local dev
            }),
            mcp: Some(McpConfig {
                require_auth: false, // Auth disabled by default
            }),
            limits: Some(LimitsConfig::default()),
        }
    }
}

/// Get the flows directory from config or default
///
/// Priority:
/// 1. Config.flows_dir if set
/// 2. ~/.beemflow/flows (default)
pub fn get_flows_dir(config: &Config) -> PathBuf {
    config
        .flows_dir
        .as_ref()
        .map(PathBuf::from)
        .unwrap_or_else(|| PathBuf::from(crate::constants::default_flows_dir()))
}

/// Get default local registry path
pub fn default_local_registry_path() -> PathBuf {
    PathBuf::from(".beemflow/registry.json")
}

/// Get default local registry full path (resolves relative to current directory)
pub fn default_local_registry_full_path() -> PathBuf {
    env::current_dir()
        .unwrap_or_else(|_| PathBuf::from("."))
        .join(".beemflow/registry.json")
}

/// Parse registry config into specific type if needed
pub fn parse_registry_config(reg: RegistryConfig) -> Result<Box<dyn std::any::Any>> {
    match reg.registry_type.as_str() {
        "smithery" => {
            // In real implementation, would unmarshal full object into SmitheryRegistryConfig
            let smithery_config = SmitheryRegistryConfig {
                registry: reg,
                api_key: String::new(), // Would be populated from JSON
            };
            Ok(Box::new(smithery_config))
        }
        _ => Ok(Box::new(reg)),
    }
}

/// Validate configuration against JSON schema
pub fn validate_config(raw: &[u8]) -> Result<()> {
    use once_cell::sync::Lazy;

    // Embedded config schema - loaded once at startup
    static CONFIG_SCHEMA: Lazy<jsonschema::Validator> = Lazy::new(|| {
        // For config validation, we use a simplified schema that checks required fields
        // The full BeemFlow schema is used for flow validation in dsl/validator.rs
        let schema_json = serde_json::json!({
            "type": "object",
            "required": ["storage"],
            "properties": {
                "storage": {
                    "type": "object",
                    "required": ["driver", "dsn"],
                    "properties": {
                        "driver": {"type": "string", "minLength": 1},
                        "dsn": {"type": "string", "minLength": 1}
                    }
                },
                "blob": {"type": "object"},
                "event": {"type": "object"},
                "secrets": {"type": "object"},
                "registries": {"type": "array"},
                "http": {
                    "type": "object",
                    "properties": {
                        "host": {"type": "string"},
                        "port": {"type": "integer", "minimum": 1, "maximum": 65535}
                    }
                },
                "log": {"type": "object"},
                "flowsDir": {"type": "string"},
                "mcpServers": {"type": "object"},
                "tracing": {"type": "object"},
                "oauth": {"type": "object"},
                "mcp": {"type": "object"}
            }
        });

        jsonschema::validator_for(&schema_json).expect("Failed to compile config schema")
    });

    // Parse the raw JSON
    let config_value: Value = serde_json::from_slice(raw)?;

    // Validate against schema
    if !CONFIG_SCHEMA.is_valid(&config_value) {
        let error_messages: Vec<String> = CONFIG_SCHEMA
            .iter_errors(&config_value)
            .map(|e| format!("{}: {}", e.instance_path, e))
            .collect();

        return Err(BeemFlowError::validation(format!(
            "Config validation failed:\n  - {}",
            error_messages.join("\n  - ")
        )));
    }

    Ok(())
}

/// Load configuration from file path
///
/// Supports both JSON and YAML formats. Auto-detects format from file extension.
/// Validates against schema before returning.
pub fn load_config<P: AsRef<Path>>(path: P) -> Result<Config> {
    let path = path.as_ref();
    if !path.exists() {
        return Err(BeemFlowError::not_found(
            "Config file",
            path.display().to_string(),
        ));
    }

    let content = fs::read_to_string(path)?;

    // Only validate JSON configs (YAML validation would need schema conversion)
    if matches!(
        path.extension().and_then(|s| s.to_str()),
        Some("json") | None
    ) {
        validate_config(content.as_bytes())?;
    }

    let config: Config = match path.extension().and_then(|s| s.to_str()) {
        Some("yaml") | Some("yml") => serde_yaml::from_str(&content)
            .map_err(|e| BeemFlowError::config(format!("Failed to parse YAML config: {}", e)))?,
        _ => serde_json::from_str(&content)
            .map_err(|e| BeemFlowError::config(format!("Failed to parse JSON config: {}", e)))?,
    };

    config.validate()?;
    Ok(config)
}

/// Save configuration to file
///
/// Supports both JSON and YAML formats based on file extension.
pub fn save_config<P: AsRef<Path>>(path: P, cfg: &Config) -> Result<()> {
    let path_ref = path.as_ref();

    let content = match path_ref.extension().and_then(|s| s.to_str()) {
        Some("yaml") | Some("yml") => serde_yaml::to_string(cfg)
            .map_err(|e| BeemFlowError::config(format!("Failed to serialize to YAML: {}", e)))?,
        _ => serde_json::to_string_pretty(cfg)?,
    };

    fs::write(path_ref, content)?;
    Ok(())
}

/// Load MCP servers from registry file
pub fn load_mcp_servers_from_registry<P: AsRef<Path>>(
    path: P,
) -> Result<HashMap<String, McpServerConfig>> {
    let path = path.as_ref();
    if !path.exists() {
        return Ok(HashMap::new());
    }

    let content = fs::read_to_string(path)?;
    let entries: Vec<RegistryEntry> = serde_json::from_str(&content)?;

    let mut servers = HashMap::new();
    for entry in entries {
        if entry.entry_type == "mcp_server" {
            servers.insert(
                entry.name,
                McpServerConfig {
                    command: entry.command.unwrap_or_default(),
                    args: entry.args,
                    env: entry.env,
                    port: entry.port,
                    transport: entry.transport,
                    endpoint: entry.endpoint,
                },
            );
        }
    }

    Ok(servers)
}

/// Load MCP servers from registry factory (default + local)
pub fn load_mcp_servers_from_registry_factory() -> HashMap<String, McpServerConfig> {
    let mut servers = HashMap::new();

    // Load from embedded default registry
    let default_servers = load_mcp_servers_from_embedded_default();
    servers.extend(default_servers);

    // Load from local registry (higher precedence)
    let local_path = default_local_registry_full_path();
    if let Ok(local_servers) = load_mcp_servers_from_registry(local_path) {
        servers.extend(local_servers); // Local overrides default
    }

    servers
}

/// Load MCP servers from embedded default registry
pub fn load_mcp_servers_from_embedded_default() -> HashMap<String, McpServerConfig> {
    let mut servers = HashMap::new();

    // This is a simplified version - in a real implementation,
    // this would load from embedded default.json file
    servers.insert(
        "airtable".to_string(),
        McpServerConfig {
            command: "npx".to_string(),
            args: Some(vec!["-y".to_string(), "airtable-mcp-server".to_string()]),
            env: Some(HashMap::from([(
                "AIRTABLE_API_KEY".to_string(),
                "$env:AIRTABLE_API_KEY".to_string(),
            )])),
            port: None,
            transport: Some("stdio".to_string()),
            endpoint: None,
        },
    );

    servers
}

/// Read curated MCP server config from mcp_servers/ directory
pub fn read_curated_config(host: &str) -> (McpServerConfig, bool) {
    // Try current working directory first
    let cwd_path = PathBuf::from("mcp_servers").join(format!("{}.json", host));
    if let Ok(data) = fs::read_to_string(&cwd_path)
        && let Ok(mut servers) = serde_json::from_str::<HashMap<String, McpServerConfig>>(&data)
        && let Some(config) = servers.remove(host)
        && (!config.command.is_empty()
            || config.args.is_some()
            || config.env.is_some()
            || config.port.is_some()
            || config.transport.is_some()
            || config.endpoint.is_some())
    {
        return (config, true);
    }

    // Try project root (where Cargo.toml is located)
    if let Ok(current_exe) = env::current_exe()
        && let Some(parent) = current_exe.parent()
    {
        let project_root = parent.parent().unwrap_or(parent);
        let curated_path = project_root
            .join("mcp_servers")
            .join(format!("{}.json", host));
        if let Ok(data) = fs::read_to_string(curated_path)
            && let Ok(mut servers) = serde_json::from_str::<HashMap<String, McpServerConfig>>(&data)
            && let Some(config) = servers.remove(host)
            && (!config.command.is_empty()
                || config.args.is_some()
                || config.env.is_some()
                || config.port.is_some()
                || config.transport.is_some()
                || config.endpoint.is_some())
        {
            return (config, true);
        }
    }

    (McpServerConfig::default(), false)
}

/// Get merged MCP server configuration (registry + curated + config file)
pub fn get_merged_mcp_server_config(cfg: &Config, host: &str) -> Result<McpServerConfig> {
    // Check if server is defined in config file first
    let config_server = cfg
        .mcp_servers
        .as_ref()
        .and_then(|servers| servers.get(host))
        .cloned();

    // Load registry entries using the factory system
    let reg_map = load_mcp_servers_from_registry_factory();

    // Determine curated template
    let (curated_cfg, has_curated) = read_curated_config(host);

    // Determine base: curated > registry > config > error
    let base = if has_curated {
        Some(curated_cfg)
    } else if let Some(reg_config) = reg_map.get(host) {
        Some(reg_config.clone())
    } else {
        config_server.clone()
    };

    let mut merged = base.ok_or_else(|| {
        BeemFlowError::config(format!(
            "MCP server '{}' not found in registry or config",
            host
        ))
    })?;

    // If we have a config override AND a base from registry/curated, merge them
    if let Some(override_cfg) = config_server {
        // Only merge if base came from registry/curated (not from config itself)
        if has_curated || reg_map.contains_key(host) {
            // Command: only override if no curated template
            if !has_curated && !override_cfg.command.is_empty() {
                merged.command = override_cfg.command;
            }

            // Other fields override
            if let Some(args) = override_cfg.args
                && !args.is_empty()
            {
                merged.args = Some(args);
            }

            if let Some(env) = override_cfg.env {
                let merged_env = merged.env.get_or_insert_with(HashMap::new);
                merged_env.extend(env);
            }

            if let Some(port) = override_cfg.port
                && port != 0
            {
                merged.port = Some(port);
            }

            if let Some(transport) = override_cfg.transport
                && !transport.is_empty()
            {
                merged.transport = Some(transport);
            }

            if let Some(endpoint) = override_cfg.endpoint
                && !endpoint.is_empty()
            {
                merged.endpoint = Some(endpoint);
            }
        }
        // If base IS the config (no registry/curated), merged already equals config_server
    }

    Ok(merged)
}

/// Expand environment variable references in config values (bootstrap-time only)
///
/// **LIFECYCLE: Config-time (bootstrap) only**
///
/// This function is for CONFIG LOADING before the SecretsProvider exists.
/// For RUNTIME expansion, use `secrets::expand_value()` instead.
///
/// This solves the chicken-and-egg problem: config tells us which SecretsProvider
/// to create, so we can't use SecretsProvider to load config.
fn expand_env_value_at_config_time(value: &str) -> String {
    use once_cell::sync::Lazy;
    use regex::Regex;

    static ENV_VAR_PATTERN: Lazy<Regex> = Lazy::new(|| {
        Regex::new(r"\$env:([A-Za-z_][A-Za-z0-9_]*)").expect("Invalid environment variable regex")
    });

    ENV_VAR_PATTERN
        .replace_all(value, |caps: &regex::Captures| {
            let var_name = &caps[1];
            env::var(var_name).unwrap_or_else(|_| caps[0].to_string())
        })
        .to_string()
}

/// Inject environment variables into registry configuration
pub fn inject_env_vars_into_registry(reg: &mut HashMap<String, Value>) {
    for (k, v) in reg.iter_mut() {
        if let Some(str_val) = v.as_str() {
            // Use config-time expansion for $env:VARNAME format
            let expanded = expand_env_value_at_config_time(str_val);
            if expanded != *str_val {
                *v = Value::String(expanded);
            }
        } else if v.is_null() {
            // If the field is null, check for a matching env var by convention
            let env_var = k.to_uppercase();
            if let Ok(val) = env::var(&env_var)
                && !val.is_empty()
            {
                *v = Value::String(val);
            }
        }
    }
}

/// Load and inject registries with environment variables
pub fn load_and_inject_registries<P: AsRef<Path>>(path: P) -> Result<Config> {
    let mut cfg = load_config(path).unwrap_or_default();

    // Auto-enable Smithery if API key is present
    if let Ok(api_key) = env::var(crate::constants::ENV_SMITHERY_KEY)
        && !api_key.is_empty()
    {
        let has_smithery = cfg
            .registries
            .as_ref()
            .map(|regs| regs.iter().any(|r| r.registry_type == "smithery"))
            .unwrap_or(false);

        if !has_smithery {
            cfg.registries
                .get_or_insert_with(Vec::new)
                .push(RegistryConfig {
                    registry_type: "smithery".to_string(),
                    name: Some("smithery".to_string()),
                    url: Some("https://registry.smithery.ai/servers".to_string()),
                    path: None,
                    api_key: Some(api_key),
                });
        }
    }

    // Inject env vars for all registries
    if let Some(ref mut registries) = cfg.registries {
        for reg in registries.iter_mut() {
            let mut reg_map = HashMap::new();
            reg_map.insert("type".to_string(), Value::String(reg.registry_type.clone()));
            if let Some(ref url) = reg.url {
                reg_map.insert("url".to_string(), Value::String(url.clone()));
            }
            if let Some(ref path) = reg.path {
                reg_map.insert("path".to_string(), Value::String(path.clone()));
            }
            if let Some(ref api_key) = reg.api_key {
                reg_map.insert(
                    "apiKey".to_string(),
                    serde_json::Value::String(api_key.clone()),
                );
            }

            inject_env_vars_into_registry(&mut reg_map);

            if let Some(reg_type) = reg_map.get("type").and_then(|v| v.as_str()) {
                reg.registry_type = reg_type.to_string();
            }
            if let Some(reg_url) = reg_map.get("url").and_then(|v| v.as_str()) {
                reg.url = Some(reg_url.to_string());
            }
            if let Some(path) = reg_map.get("path").and_then(|v| v.as_str()) {
                reg.path = Some(path.to_string());
            }
            if let Some(api_key) = reg_map.get("apiKey").and_then(|v| v.as_str()) {
                reg.api_key = Some(api_key.to_string());
            }
        }
    }

    Ok(cfg)
}

#[cfg(test)]
mod config_test;<|MERGE_RESOLUTION|>--- conflicted
+++ resolved
@@ -241,13 +241,6 @@
     #[serde(skip_serializing_if = "Option::is_none", rename = "publicUrl")]
     pub public_url: Option<String>,
 
-<<<<<<< HEAD
-    /// Enable single-user mode (bypasses authentication, uses DEFAULT_TENANT_ID)
-    /// WARNING: Only use for personal/local development. Disables all authentication.
-    /// Default: false (multi-tenant mode with full authentication)
-    #[serde(default, rename = "singleUser")]
-    pub single_user: bool,
-=======
     /// Frontend URL for separate deployment (optional)
     ///
     /// When None (default): Backend serves React build from frontend/dist/ (integrated mode)
@@ -261,7 +254,12 @@
     /// - Production separate: "https://app.beemflow.com" (CDN/separate deployment)
     #[serde(skip_serializing_if = "Option::is_none", rename = "frontendUrl")]
     pub frontend_url: Option<String>,
->>>>>>> 7959ff4d
+
+    /// Enable single-user mode (bypasses authentication, uses DEFAULT_TENANT_ID)
+    /// WARNING: Only use for personal/local development. Disables all authentication.
+    /// Default: false (multi-tenant mode with full authentication)
+    #[serde(default, rename = "singleUser")]
+    pub single_user: bool,
 }
 
 fn default_true() -> bool {
@@ -770,11 +768,8 @@
                 enable_oauth_server: false,
                 oauth_issuer: None, // Auto-generated from host:port if not set
                 public_url: None,   // Auto-detected or explicitly configured
-<<<<<<< HEAD
+                frontend_url: None, // Integrated mode by default
                 single_user: false, // Default to multi-tenant mode
-=======
-                frontend_url: None, // Integrated mode by default
->>>>>>> 7959ff4d
             }),
             log: Some(LogConfig {
                 level: Some("info".to_string()),
