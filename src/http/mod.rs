//! HTTP server for BeemFlow
//!
//! Provides REST API for all BeemFlow operations with complete parity
//! with CLI and MCP interfaces.

pub mod frontend;
pub mod session;
pub mod template;
pub mod webhook;

use self::webhook::{WebhookManagerState, create_webhook_routes};
use crate::auth::{
    OAuthConfig, OAuthServerState,
    client::{
        OAuthClientState, create_protected_oauth_client_routes, create_public_oauth_client_routes,
    },
    create_oauth_routes,
};
use crate::config::{Config, HttpConfig};
use crate::core::OperationRegistry;
use crate::mcp::{McpServerState, create_mcp_metadata_routes, create_mcp_routes};
use crate::{BeemFlowError, Result};
use axum::{
    Router,
    extract::{Json, Path as AxumPath, Request, State},
    http::StatusCode,
    middleware::Next,
    response::{IntoResponse, Response},
    routing::get,
};
use parking_lot::RwLock;
use serde_json::{Value, json};
use std::collections::HashMap;
use std::net::SocketAddr;
use std::sync::Arc;
use tower::ServiceBuilder;
use tower_http::{
    LatencyUnit,
    cors::CorsLayer,
    trace::{DefaultMakeSpan, DefaultOnResponse, TraceLayer},
};

/// Application state shared across handlers
#[derive(Clone)]
pub struct AppState {
    registry: Arc<OperationRegistry>,
    session_store: Arc<session::SessionStore>,
    oauth_client: Arc<crate::auth::OAuthClientManager>,
    storage: Arc<dyn crate::storage::Storage>,
    template_renderer: Arc<template::TemplateRenderer>,
    jwt_manager: Arc<crate::auth::JwtManager>,
    audit_logger: Arc<crate::audit::AuditLogger>,
}

/// Configuration for which server interfaces to enable
#[derive(Debug, Clone)]
pub struct ServerInterfaces {
    pub http_api: bool,
    pub mcp: bool,
    pub oauth_server: bool,
}

impl Default for ServerInterfaces {
    fn default() -> Self {
        Self {
            http_api: true,
            mcp: true,
            oauth_server: false, // Opt-in
        }
    }
}

/// Error type for HTTP handlers with enhanced error details
#[derive(Debug)]
pub struct AppError(BeemFlowError);

impl IntoResponse for AppError {
    fn into_response(self) -> Response {
        let (status, error_type, message) = match &self.0 {
            BeemFlowError::Validation(msg) => {
                (StatusCode::BAD_REQUEST, "validation_error", msg.clone())
            }
            BeemFlowError::Storage(e) => match e {
                crate::error::StorageError::NotFound { entity, id } => (
                    StatusCode::NOT_FOUND,
                    "not_found",
                    format!("{} not found: {}", entity, id),
                ),
                _ => {
                    // Log full error details internally
                    tracing::error!("Storage error: {:?}", e);
                    (
                        StatusCode::INTERNAL_SERVER_ERROR,
                        "storage_error",
                        "An internal storage error occurred".to_string(),
                    )
                }
            },
            BeemFlowError::StepExecution { step_id, message } => {
                // Log full error details internally
                tracing::error!("Step execution failed: {} - {}", step_id, message);
                (
                    StatusCode::INTERNAL_SERVER_ERROR,
                    "execution_error",
                    "A step execution error occurred".to_string(),
                )
            }
            BeemFlowError::OAuth(msg) => (StatusCode::UNAUTHORIZED, "auth_error", msg.clone()),
            BeemFlowError::Adapter(msg) => (StatusCode::BAD_GATEWAY, "adapter_error", msg.clone()),
            BeemFlowError::Mcp(msg) => (StatusCode::BAD_GATEWAY, "mcp_error", msg.clone()),
            BeemFlowError::Network(e) => {
                // Log full error details internally
                tracing::error!("Network error: {:?}", e);
                (
                    StatusCode::BAD_GATEWAY,
                    "network_error",
                    "A network error occurred".to_string(),
                )
            }
            _ => {
                // Log full error details internally
                tracing::error!("Internal error: {:?}", self.0);
                (
                    StatusCode::INTERNAL_SERVER_ERROR,
                    "internal_error",
                    "An internal error occurred".to_string(),
                )
            }
        };

        // Log the sanitized error response
        tracing::debug!(
            error_type = error_type,
            status = %status,
            message = %message,
            "HTTP request error response"
        );

        let body = json!({
            "error": {
                "type": error_type,
                "message": message,
                "status": status.as_u16(),
            }
        });

        (status, Json(body)).into_response()
    }
}

impl<E> From<E> for AppError
where
    E: Into<BeemFlowError>,
{
    fn from(err: E) -> Self {
        Self(err.into())
    }
}

/// Marker to indicate the request is over HTTPS (from X-Forwarded-Proto)
#[derive(Clone, Copy, Debug)]
pub struct IsHttps(pub bool);

/// Validate frontend URL for security
///
/// Ensures the frontend URL is safe to use in OAuth redirects to prevent open redirect attacks.
/// This is a security-critical validation that prevents attackers from redirecting OAuth flows
/// to malicious domains.
///
/// # Security Requirements
///
/// 1. Must be valid HTTP/HTTPS URL
/// 2. Must use HTTPS in production (HTTP only allowed for localhost)
/// 3. No URL fragments allowed (prevents fragment-based attacks)
/// 4. Only http:// and https:// schemes allowed (prevents javascript:, data:, etc.)
///
/// # Example Valid URLs
///
/// - `http://localhost:5173` (development)
/// - `http://127.0.0.1:5173` (development)
/// - `https://app.beemflow.com` (production)
///
/// # Example Invalid URLs
///
/// - `http://app.beemflow.com` (HTTP in production - rejected)
/// - `javascript:alert(1)` (invalid scheme)
/// - `https://app.beemflow.com#evil` (contains fragment)
fn validate_frontend_url(url: &str) -> Result<()> {
    use url::Url;

    // Parse URL
    let parsed = Url::parse(url)
        .map_err(|e| BeemFlowError::validation(format!("Invalid frontend URL format: {}", e)))?;

    // Get host (fail fast if missing)
    let host = parsed
        .host_str()
        .ok_or_else(|| BeemFlowError::validation("Frontend URL must have a valid host"))?;

    // Only allow HTTP and HTTPS schemes (prevent javascript:, data:, file:, etc.)
    if parsed.scheme() != "http" && parsed.scheme() != "https" {
        return Err(BeemFlowError::validation(format!(
            "Frontend URL must use http:// or https:// scheme, not {}://",
            parsed.scheme()
        )));
    }

    // Reject URLs with userinfo (username:password@) - potential phishing vector
    if !parsed.username().is_empty() || parsed.password().is_some() {
        return Err(BeemFlowError::validation(
            "Frontend URL must not contain username or password",
        ));
    }

    // Require HTTPS in production (HTTP only for localhost/127.*)
    if parsed.scheme() == "http" {
        // Check if this is a localhost address (positive logic)
        let is_localhost = host == "localhost" || host == "127.0.0.1" || host.starts_with("127.");

        if !is_localhost {
            return Err(BeemFlowError::validation(
                "Frontend URL must use HTTPS for non-localhost domains. \
                 HTTP is only allowed for localhost/127.0.0.1 (development).",
            ));
        }
    }

    // No fragments allowed (prevents fragment-based redirect attacks)
    if parsed.fragment().is_some() {
        return Err(BeemFlowError::validation(
            "Frontend URL must not contain URL fragments (#)",
        ));
    }

    Ok(())
}

/// Middleware to detect HTTPS from X-Forwarded-Proto header when behind a reverse proxy
///
/// This middleware checks the X-Forwarded-Proto header and sets an IsHttps marker
/// in request extensions if the protocol is HTTPS. This is used for secure cookie flags.
///
/// Only active when `trust_proxy` is enabled in config.
///
/// Uses Arc<HttpConfig> to avoid cloning config on every request.
async fn proxy_headers_middleware(
    http_config: Arc<HttpConfig>,
    mut req: Request,
    next: Next,
) -> Response {
    if http_config.trust_proxy {
        // Check X-Forwarded-Proto header
        if let Some(proto) = req.headers().get("x-forwarded-proto")
            && let Ok(proto_str) = proto.to_str()
        {
            let is_https = proto_str.eq_ignore_ascii_case("https");
            req.extensions_mut().insert(IsHttps(is_https));

            if is_https {
                tracing::debug!("Request detected as HTTPS via X-Forwarded-Proto");
            }
        }
    } else if http_config.secure {
        // If not trusting proxy but secure flag is set, assume HTTPS
        req.extensions_mut().insert(IsHttps(true));
    } else {
        // Default to HTTP
        req.extensions_mut().insert(IsHttps(false));
    }

    next.run(req).await
}

// ============================================================================
// AUTO-GENERATED ROUTES - All operation routes are now generated from metadata
// ============================================================================
// The old handler macros are no longer needed - routes are auto-generated
// in build_operation_routes() from operation metadata

/// Start the HTTP server with configurable interfaces
pub async fn start_server(config: Config, interfaces: ServerInterfaces) -> Result<()> {
    // Initialize telemetry
    crate::telemetry::init(config.tracing.as_ref())?;

    // Ensure HTTP config exists (use defaults if not provided)
    let mut http_config = config.http.as_ref().cloned().unwrap_or_else(|| HttpConfig {
        host: "127.0.0.1".to_string(),
        port: crate::constants::DEFAULT_HTTP_PORT,
        secure: false, // Default to false for local development
        allowed_origins: None,
        trust_proxy: false,
        enable_http_api: true,
        enable_mcp: true,
        enable_oauth_server: false,
        oauth_issuer: None,
        public_url: None,
<<<<<<< HEAD
        single_user: false, // Default to multi-tenant mode
=======
        frontend_url: None, // Integrated mode by default
>>>>>>> 7959ff4d
    });

    // Allow environment variable override for frontend URL (development convenience)
    if http_config.frontend_url.is_none()
        && let Ok(frontend_url) = std::env::var("FRONTEND_URL")
    {
        // SECURITY: Validate frontend URL before accepting to prevent open redirect attacks
        if let Err(e) = validate_frontend_url(&frontend_url) {
            tracing::error!(
                "Invalid FRONTEND_URL rejected: {}. This is a security-critical configuration. \
                 See documentation for valid formats.",
                e
            );
            return Err(e);
        }

        tracing::info!("Frontend URL loaded from environment: {}", frontend_url);
        http_config.frontend_url = Some(frontend_url);
    }

    // Use centralized dependency creation from core module
    let mut dependencies = crate::core::create_dependencies(&config).await?;

    // Create cron manager ONLY in HTTP server mode (prevents duplicate executions)
    // CLI and MCP-stdio modes don't need cron scheduler
    dependencies.cron_manager = match crate::cron::CronManager::new(
        dependencies.storage.clone(),
        dependencies.engine.clone(),
    )
    .await
    {
        Ok(manager) => {
            let manager = Arc::new(manager);

            // Initial sync - load all cron jobs on startup
            if let Err(e) = manager.sync().await {
                tracing::warn!(error = %e, "Failed to sync cron jobs on startup");
            }

            Some(manager)
        }
        Err(e) => {
            tracing::warn!(
                error = %e,
                "Failed to initialize cron scheduler, continuing without scheduling"
            );
            None
        }
    };

    // Create registry (takes ownership, so we clone dependencies to keep using them below)
    let registry = Arc::new(OperationRegistry::new(dependencies.clone()));

    // Create session store
    let session_store = Arc::new(session::SessionStore::new());

    // Initialize template renderer
    let mut template_renderer = template::TemplateRenderer::new("static");
    template_renderer.load_oauth_templates().await?;
    let template_renderer = Arc::new(template_renderer);

    // Initialize JWT manager for authentication
    // Validate JWT secret BEFORE starting server (fails if weak/missing)
    let jwt_secret = crate::auth::ValidatedJwtSecret::from_env()?;

    let jwt_manager = Arc::new(crate::auth::JwtManager::new(
        &jwt_secret,
        http_config
            .oauth_issuer
            .clone()
            .unwrap_or_else(|| format!("http://{}:{}", http_config.host, http_config.port)),
        chrono::Duration::minutes(15), // 15-minute access tokens
    ));

    // Initialize audit logger
    let audit_logger = Arc::new(crate::audit::AuditLogger::new(dependencies.storage.clone()));

    let state = AppState {
        registry,
        session_store: session_store.clone(),
        oauth_client: dependencies.oauth_client.clone(),
        storage: dependencies.storage.clone(),
        template_renderer,
        jwt_manager,
        audit_logger,
    };

    // Create OAuth server state
    let oauth_config = OAuthConfig {
        issuer: http_config
            .oauth_issuer
            .clone()
            .unwrap_or_else(|| format!("http://{}:{}", http_config.host, http_config.port)),
        ..Default::default()
    };

    let oauth_server_state = Arc::new(OAuthServerState {
        storage: dependencies.storage.clone(),
        config: oauth_config,
        rate_limiter: Arc::new(RwLock::new(HashMap::new())),
        session_store: session_store.clone(),
    });

    // Create webhook manager state
    let webhook_state = WebhookManagerState {
        registry_manager: dependencies.registry_manager.clone(),
        secrets_provider: dependencies.config.create_secrets_provider(),
        storage: dependencies.storage.clone(),
        engine: dependencies.engine.clone(),
        config: dependencies.config.clone(),
    };

    // Build router with config for CORS
    // Note: All static assets are embedded in the binary - no file system access needed
    let app = build_router(
        state,
        webhook_state,
        oauth_server_state,
        &http_config,
        interfaces,
        &dependencies,
    );

    // Determine bind address
    let addr = format!("{}:{}", http_config.host, http_config.port);
    let socket_addr: SocketAddr = addr
        .parse()
        .map_err(|e| BeemFlowError::config(format!("Invalid address {}: {}", addr, e)))?;

    tracing::info!("Starting HTTP server on {}", socket_addr);

    // Create TCP listener
    let listener = tokio::net::TcpListener::bind(socket_addr).await?;

    // Create server with graceful shutdown
    let server = axum::serve(listener, app);

    // Set up graceful shutdown signal handler
    let shutdown_signal = async {
        // Wait for SIGTERM (Docker/Kubernetes) or SIGINT (Ctrl+C)
        let ctrl_c = async {
            tokio::signal::ctrl_c()
                .await
                .expect("failed to install Ctrl+C signal handler");
        };

        #[cfg(unix)]
        let terminate = async {
            tokio::signal::unix::signal(tokio::signal::unix::SignalKind::terminate())
                .expect("failed to install SIGTERM signal handler")
                .recv()
                .await;
        };

        #[cfg(not(unix))]
        let terminate = std::future::pending::<()>();

        tokio::select! {
            _ = ctrl_c => {
                tracing::info!("Received SIGINT (Ctrl+C), initiating graceful shutdown...");
            }
            _ = terminate => {
                tracing::info!("Received SIGTERM, initiating graceful shutdown...");
            }
        }
    };

    // Run server with graceful shutdown
    tracing::info!("Server ready to accept connections");
    server
        .with_graceful_shutdown(shutdown_signal)
        .await
        .map_err(|e| BeemFlowError::config(format!("Server error: {}", e)))?;

    // Shutdown cron scheduler
    if let Some(cron_mgr) = &dependencies.cron_manager
        && let Err(e) = cron_mgr.shutdown().await
    {
        tracing::error!(error = %e, "Failed to shutdown cron scheduler");
    }

    tracing::info!("Server shutdown complete");
    Ok(())
}

/// Auto-generate routes from operation metadata using macro-generated registration functions
fn build_operation_routes(state: &AppState) -> Router {
    let deps = state.registry.get_dependencies();

    // Use generated registration functions from each operation group
    // These functions call the http_route() method on each operation
    [
        crate::core::flows::flows::register_http_routes,
        crate::core::runs::runs::register_http_routes,
        crate::core::tools::tools::register_http_routes,
        crate::core::mcp::mcp::register_http_routes,
        crate::core::system::system::register_http_routes,
    ]
    .into_iter()
    .fold(Router::new(), |router, register_fn| {
        router.merge(register_fn(deps.clone()))
    })
}

/// Build the router with all endpoints
fn build_router(
    state: AppState,
    webhook_state: WebhookManagerState,
    oauth_server_state: Arc<OAuthServerState>,
    http_config: &HttpConfig,
    interfaces: ServerInterfaces,
    deps: &crate::core::Dependencies,
) -> Router {
    let mut app = Router::new();

    // Always serve static assets
    app = app.route("/static/{*path}", get(serve_static_asset));

    // OAuth SERVER routes (opt-in via --oauth-server)
    if interfaces.oauth_server {
        let oauth_server_routes = create_oauth_routes(oauth_server_state);
        app = app.merge(oauth_server_routes);
    }

<<<<<<< HEAD
    // AUTH routes (always enabled - required for multi-tenant)
    let auth_state = Arc::new(crate::auth::AuthState {
        storage: state.storage.clone(),
        jwt_manager: state.jwt_manager.clone(),
        audit_logger: state.audit_logger.clone(),
    });
    let auth_routes = crate::auth::create_auth_routes(auth_state);
    app = app.merge(auth_routes);

    // OAuth CLIENT routes (split into public callbacks and protected endpoints)
=======
    // OAuth CLIENT routes (split into public and protected)
>>>>>>> 7959ff4d
    let oauth_client_state = Arc::new(OAuthClientState {
        oauth_client: state.oauth_client.clone(),
        storage: state.storage.clone(),
        registry_manager: state.registry.get_dependencies().registry_manager.clone(),
        session_store: state.session_store.clone(),
        template_renderer: state.template_renderer.clone(),
        frontend_url: http_config.frontend_url.clone(),
    });
<<<<<<< HEAD
=======

    // Public OAuth routes (callbacks - no auth required)
    // These must be public because OAuth providers redirect to them
    let public_oauth_routes = create_public_oauth_client_routes(oauth_client_state.clone());
    app = app.merge(public_oauth_routes);

    // Protected OAuth routes (API endpoints for managing OAuth connections)
    // Nest under /api for consistency with other API endpoints
    // TODO: Apply auth middleware when feat/multi-tenant is merged
    let protected_oauth_routes = create_protected_oauth_client_routes(oauth_client_state);
    app = app.nest("/api", protected_oauth_routes);
>>>>>>> 7959ff4d

    // Public OAuth routes (callbacks from OAuth providers - no auth required)
    let public_oauth_routes = create_public_oauth_client_routes(oauth_client_state.clone());
    app = app.merge(public_oauth_routes);

    // Protected OAuth routes (initiate flows, manage credentials - auth required)
    let auth_middleware_state = Arc::new(crate::auth::AuthMiddlewareState {
        storage: state.storage.clone(),
        jwt_manager: state.jwt_manager.clone(),
        audit_logger: Some(state.audit_logger.clone()),
    });
    let protected_oauth_routes = create_protected_oauth_client_routes(oauth_client_state)
        .layer(axum::middleware::from_fn_with_state(
            auth_middleware_state.clone(),
            crate::auth::audit_middleware,
        ))
        .layer(axum::middleware::from_fn_with_state(
            auth_middleware_state.clone(),
            crate::auth::tenant_middleware,
        ))
        .layer(axum::middleware::from_fn_with_state(
            auth_middleware_state.clone(),
            crate::auth::auth_middleware,
        ));
    app = app.merge(protected_oauth_routes);

    // Create auth middleware state (shared by both MCP and HTTP API routes)
    let auth_middleware_state = Arc::new(crate::auth::AuthMiddlewareState {
        storage: state.storage.clone(),
        jwt_manager: state.jwt_manager.clone(),
        audit_logger: Some(state.audit_logger.clone()),
    });

    // Print warning if running in single-user mode
    if http_config.single_user {
        eprintln!("⚠️  Running in single-user mode (no authentication required)");
    }

    // MCP routes (conditionally enabled) - PROTECTED with auth middleware
    if interfaces.mcp {
        let oauth_issuer = if interfaces.oauth_server {
            Some(
                http_config
                    .oauth_issuer
                    .clone()
                    .unwrap_or_else(|| format!("http://{}:{}", http_config.host, http_config.port)),
            )
        } else {
            None
        };

        let mcp_state = Arc::new(McpServerState {
            operations: state.registry.clone(),
            oauth_issuer: oauth_issuer.clone(),
            storage: deps.storage.clone(),
        });

        // Apply middleware based on single_user flag
        let mcp_routes = if http_config.single_user {
            // Single-user mode: Only inject default context, no auth required
            create_mcp_routes(mcp_state)
                .layer(axum::middleware::from_fn(single_user_context_middleware))
        } else {
            // Multi-tenant mode: Full auth middleware stack
            // MCP over HTTP requires authentication just like the HTTP API
            create_mcp_routes(mcp_state)
                .layer(axum::middleware::from_fn_with_state(
                    auth_middleware_state.clone(),
                    crate::auth::audit_middleware,
                ))
                .layer(axum::middleware::from_fn_with_state(
                    auth_middleware_state.clone(),
                    crate::auth::tenant_middleware,
                ))
                .layer(axum::middleware::from_fn_with_state(
                    auth_middleware_state.clone(),
                    crate::auth::auth_middleware,
                ))
        };
        app = app.merge(mcp_routes);

        // Add MCP metadata routes if OAuth is enabled
        if let Some(issuer) = oauth_issuer {
            let base_url = http_config
                .oauth_issuer
                .clone()
                .unwrap_or_else(|| format!("http://{}:{}", http_config.host, http_config.port));
            let metadata_routes = create_mcp_metadata_routes(issuer, base_url);
            app = app.merge(metadata_routes);
        }
    }

<<<<<<< HEAD
    // HTTP API routes (conditionally enabled) - PROTECTED with auth middleware
    if interfaces.http_api {
        // Apply middleware based on single_user flag
        let operation_routes = if http_config.single_user {
            // Single-user mode: Only inject default context, no auth required
            build_operation_routes(&state)
                .layer(axum::middleware::from_fn(single_user_context_middleware))
        } else {
            // Multi-tenant mode: Full auth + tenant + audit middleware
            // Note: Layers are applied in reverse order (last = first to execute)
            build_operation_routes(&state)
                // Third: Log audit events after request completion
                .layer(axum::middleware::from_fn_with_state(
                    auth_middleware_state.clone(),
                    crate::auth::audit_middleware,
                ))
                // Second: Resolve tenant and create full RequestContext
                .layer(axum::middleware::from_fn_with_state(
                    auth_middleware_state.clone(),
                    crate::auth::tenant_middleware,
                ))
                // First: Validate JWT and create AuthContext
                .layer(axum::middleware::from_fn_with_state(
                    auth_middleware_state,
                    crate::auth::auth_middleware,
                ))
        };

        app = app.merge(operation_routes);
=======
    // HTTP API routes (conditionally enabled)
    // All operation routes are nested under /api for clean separation from frontend
    if interfaces.http_api {
        let operation_routes = build_operation_routes(&state);
        app = app.nest("/api", operation_routes);
>>>>>>> 7959ff4d
    }

    // Webhooks (always enabled)
    app = app.nest(
        "/webhooks",
        create_webhook_routes().with_state(webhook_state),
    );

    // System endpoints (always enabled - healthz, readyz, metrics)
    let system_routes = Router::new()
        .route("/healthz", get(health_handler))
        .route("/readyz", get(readiness_handler))
        .route("/metrics", get(metrics_handler))
        .with_state(state.storage.clone());
    app = app.merge(system_routes);

    // ============================================================================
    // FRONTEND SERVING (Must be registered LAST, before middleware)
    // ============================================================================
    // Serve React frontend from frontend/dist/ if not using separate frontend URL
    //
    // This must come after all API routes to avoid shadowing them.
    // The SPA fallback serves index.html for unmatched routes, enabling React Router.

    if http_config.frontend_url.is_none() {
        // Integrated mode: serve React build from backend
        tracing::info!("Running in integrated mode: serving frontend from frontend/dist/");
        app = app.merge(frontend::create_frontend_routes());
    } else {
        // Separate mode: API only, frontend served elsewhere
        if let Some(url) = &http_config.frontend_url {
            tracing::info!(
                "Running in separate frontend mode: API only. Frontend URL: {}",
                url
            );
            tracing::info!("Ensure CORS is properly configured for cross-origin requests");
        }
    }

    // Add comprehensive middleware stack
    app.layer(
        ServiceBuilder::new()
            // Proxy headers middleware (must come first to detect HTTPS)
            // Wrap config in Arc to avoid cloning on every request
            .layer(axum::middleware::from_fn({
                let config = Arc::new(http_config.clone());
                move |req, next| {
                    let config = config.clone(); // Clone Arc, not HttpConfig
                    async move { proxy_headers_middleware(config, req, next).await }
                }
            }))
            // Session middleware for OAuth flows and authenticated requests
            .layer(axum::middleware::from_fn(session::session_middleware))
            // Tracing layer for request/response logging
            .layer(
                TraceLayer::new_for_http()
                    .make_span_with(DefaultMakeSpan::new().include_headers(true))
                    .on_response(
                        DefaultOnResponse::new()
                            .level(tracing::Level::INFO)
                            .latency_unit(LatencyUnit::Micros),
                    ),
            )
            // CORS layer for cross-origin requests
            .layer({
                use axum::http::HeaderValue;

                // Build allowed origins based on deployment mode
                let allowed_origins: Vec<HeaderValue> =
                    if let Some(origins) = &http_config.allowed_origins {
                        // Explicit origins configured - use those
                        origins
                            .iter()
                            .filter_map(|origin| {
                                origin.parse().ok().or_else(|| {
                                    tracing::warn!("Invalid CORS origin in config: {}", origin);
                                    None
                                })
                            })
                            .collect()
                    } else if let Some(frontend_url) = &http_config.frontend_url {
                        // Separate frontend mode - allow frontend URL + localhost
                        let mut origins = vec![
                            format!("http://localhost:{}", http_config.port)
                                .parse()
                                .expect("valid localhost origin"),
                            format!("http://127.0.0.1:{}", http_config.port)
                                .parse()
                                .expect("valid 127.0.0.1 origin"),
                        ];

                        // Add frontend URL if valid
                        if let Ok(parsed_url) = frontend_url.parse::<HeaderValue>() {
                            origins.push(parsed_url);
                        } else {
                            tracing::error!(
                                "Invalid frontend_url in config: {}. CORS will not include this origin.",
                                frontend_url
                            );
                        }

                        // Also allow default Vite dev server ports in development
                        if frontend_url.contains(&format!("localhost:{}", crate::constants::DEFAULT_VITE_DEV_PORT))
                            || frontend_url.contains(&format!("localhost:{}", crate::constants::DEFAULT_VITE_DEV_PORT_ALT))
                        {
                            origins.push(
                                format!("http://localhost:{}", crate::constants::DEFAULT_VITE_DEV_PORT)
                                    .parse()
                                    .expect("valid Vite dev port"),
                            );
                            origins.push(
                                format!("http://localhost:{}", crate::constants::DEFAULT_VITE_DEV_PORT_ALT)
                                    .parse()
                                    .expect("valid Vite alt port"),
                            );
                        }

                        origins
                    } else {
                        // Integrated mode - same origin, minimal CORS
                        // Frontend embedded and served from same port as API
                        vec![
                            format!("http://localhost:{}", http_config.port)
                                .parse()
                                .expect("valid localhost origin"),
                            format!("http://127.0.0.1:{}", http_config.port)
                                .parse()
                                .expect("valid 127.0.0.1 origin"),
                        ]
                    };

                CorsLayer::new()
                    .allow_origin(allowed_origins)
                    .allow_methods([
                        axum::http::Method::GET,
                        axum::http::Method::POST,
                        axum::http::Method::PUT,
                        axum::http::Method::PATCH,
                        axum::http::Method::DELETE,
                        axum::http::Method::OPTIONS,
                    ])
                    .allow_headers([
                        axum::http::header::CONTENT_TYPE,
                        axum::http::header::AUTHORIZATION,
                        axum::http::header::HeaderName::from_static("x-requested-with"),
                    ])
                    .allow_credentials(true)
            }),
    )
}

// ============================================================================
// STATIC ASSET HANDLERS (Truly static assets only - CSS, JS, images)
// ============================================================================
//
// Note: HTML templates with Jinja2 syntax ({{ }}, {% %}) are NOT served here.
// They are embedded in TemplateRenderer and rendered with dynamic data.
// Only serve assets that don't need server-side processing.

/// Serve embedded static assets (CSS, JS, images, fonts)
///
/// Security: All assets are embedded at compile time from trusted sources.
/// No file system access needed - everything is compiled into the binary.
///
/// To add new static assets:
/// 1. Add the file to the static/ directory
/// 2. Add a match arm below with the path and content type
/// 3. Only add truly static files (CSS, JS, images) - NOT templates
async fn serve_static_asset(AxumPath(path): AxumPath<String>) -> impl IntoResponse {
    // Match on the requested path and return (content_type, content)
    let asset = match path.as_str() {
        // CSS files
        "oauth/style.css" => (
            "text/css; charset=utf-8",
            include_str!("../../static/oauth/style.css"),
        ),
        // Add more static assets here (JS, images, fonts, etc.)
        // Example: "js/app.js" => ("application/javascript", include_str!("../../static/js/app.js")),
        // Example: "images/logo.png" => ("image/png", include_bytes!("../../static/images/logo.png")),
        _ => {
            return (StatusCode::NOT_FOUND, "Asset not found").into_response();
        }
    };

    (
        StatusCode::OK,
        [(axum::http::header::CONTENT_TYPE, asset.0)],
        asset.1,
    )
        .into_response()
}

// ============================================================================
// SINGLE-USER MODE MIDDLEWARE
// ============================================================================

/// Middleware that injects default RequestContext for single-user mode
///
/// This bypasses authentication by providing a pre-configured context with
/// DEFAULT_TENANT_ID and full Owner permissions for all requests.
///
/// Use this ONLY with the `--single-user` flag for personal/local deployments.
async fn single_user_context_middleware(
    mut req: axum::extract::Request,
    next: axum::middleware::Next,
) -> axum::response::Response {
    use crate::constants::{DEFAULT_TENANT_ID, SYSTEM_USER_ID};

    // Inject default RequestContext for single-user mode
    req.extensions_mut().insert(crate::auth::RequestContext {
        user_id: SYSTEM_USER_ID.to_string(),
        tenant_id: DEFAULT_TENANT_ID.to_string(),
        tenant_name: "Personal".to_string(),
        role: crate::auth::Role::Owner,
        client_ip: None,
        user_agent: Some("single-user-mode".to_string()),
        request_id: uuid::Uuid::new_v4().to_string(),
    });

    next.run(req).await
}

// ============================================================================
// SYSTEM HANDLERS (Special cases not in operation registry)
// ============================================================================

/// Health check endpoint - lightweight check that the service is running
///
/// Returns 200 OK if the service process is alive. Does not check dependencies.
/// Use /readyz for a full readiness check including database connectivity.
async fn health_handler() -> Json<Value> {
    Json(json!({
        "status": "healthy",
        "timestamp": chrono::Utc::now().to_rfc3339(),
    }))
}

/// Readiness check endpoint - verifies service is ready to handle requests
///
/// Returns 200 OK only if:
/// - Service is running
/// - Database is accessible
/// - All critical dependencies are healthy
///
/// Use this for Kubernetes readiness probes and load balancer health checks.
async fn readiness_handler(
    State(storage): State<Arc<dyn crate::storage::Storage>>,
) -> std::result::Result<Json<Value>, (StatusCode, Json<Value>)> {
    // Check database connectivity by attempting to list active tenants
    // This verifies database accessibility without depending on specific tenant data
    match storage.list_active_tenants().await {
        Ok(_) => {
            // Database is accessible
            Ok(Json(json!({
                "status": "ready",
                "timestamp": chrono::Utc::now().to_rfc3339(),
                "checks": {
                    "database": "ok"
                }
            })))
        }
        Err(e) => {
            // Database check failed
            tracing::error!("Readiness check failed: database error: {:?}", e);
            Err((
                StatusCode::SERVICE_UNAVAILABLE,
                Json(json!({
                    "status": "not_ready",
                    "timestamp": chrono::Utc::now().to_rfc3339(),
                    "checks": {
                        "database": "failed"
                    }
                })),
            ))
        }
    }
}

async fn metrics_handler() -> std::result::Result<(StatusCode, String), AppError> {
    let metrics = crate::telemetry::get_metrics()?;
    Ok((StatusCode::OK, metrics))
}

#[cfg(test)]
mod http_test;
#[cfg(test)]
mod session_test;
#[cfg(test)]
mod template_test;
#[cfg(test)]
mod webhook_test;<|MERGE_RESOLUTION|>--- conflicted
+++ resolved
@@ -294,11 +294,8 @@
         enable_oauth_server: false,
         oauth_issuer: None,
         public_url: None,
-<<<<<<< HEAD
+        frontend_url: None, // Integrated mode by default
         single_user: false, // Default to multi-tenant mode
-=======
-        frontend_url: None, // Integrated mode by default
->>>>>>> 7959ff4d
     });
 
     // Allow environment variable override for frontend URL (development convenience)
@@ -523,7 +520,6 @@
         app = app.merge(oauth_server_routes);
     }
 
-<<<<<<< HEAD
     // AUTH routes (always enabled - required for multi-tenant)
     let auth_state = Arc::new(crate::auth::AuthState {
         storage: state.storage.clone(),
@@ -534,9 +530,6 @@
     app = app.merge(auth_routes);
 
     // OAuth CLIENT routes (split into public callbacks and protected endpoints)
-=======
-    // OAuth CLIENT routes (split into public and protected)
->>>>>>> 7959ff4d
     let oauth_client_state = Arc::new(OAuthClientState {
         oauth_client: state.oauth_client.clone(),
         storage: state.storage.clone(),
@@ -545,22 +538,9 @@
         template_renderer: state.template_renderer.clone(),
         frontend_url: http_config.frontend_url.clone(),
     });
-<<<<<<< HEAD
-=======
-
-    // Public OAuth routes (callbacks - no auth required)
+
+    // Public OAuth routes (callbacks from OAuth providers - no auth required)
     // These must be public because OAuth providers redirect to them
-    let public_oauth_routes = create_public_oauth_client_routes(oauth_client_state.clone());
-    app = app.merge(public_oauth_routes);
-
-    // Protected OAuth routes (API endpoints for managing OAuth connections)
-    // Nest under /api for consistency with other API endpoints
-    // TODO: Apply auth middleware when feat/multi-tenant is merged
-    let protected_oauth_routes = create_protected_oauth_client_routes(oauth_client_state);
-    app = app.nest("/api", protected_oauth_routes);
->>>>>>> 7959ff4d
-
-    // Public OAuth routes (callbacks from OAuth providers - no auth required)
     let public_oauth_routes = create_public_oauth_client_routes(oauth_client_state.clone());
     app = app.merge(public_oauth_routes);
 
@@ -570,27 +550,29 @@
         jwt_manager: state.jwt_manager.clone(),
         audit_logger: Some(state.audit_logger.clone()),
     });
-    let protected_oauth_routes = create_protected_oauth_client_routes(oauth_client_state)
-        .layer(axum::middleware::from_fn_with_state(
-            auth_middleware_state.clone(),
-            crate::auth::audit_middleware,
-        ))
-        .layer(axum::middleware::from_fn_with_state(
-            auth_middleware_state.clone(),
-            crate::auth::tenant_middleware,
-        ))
-        .layer(axum::middleware::from_fn_with_state(
-            auth_middleware_state.clone(),
-            crate::auth::auth_middleware,
-        ));
-    app = app.merge(protected_oauth_routes);
-
-    // Create auth middleware state (shared by both MCP and HTTP API routes)
-    let auth_middleware_state = Arc::new(crate::auth::AuthMiddlewareState {
-        storage: state.storage.clone(),
-        jwt_manager: state.jwt_manager.clone(),
-        audit_logger: Some(state.audit_logger.clone()),
-    });
+
+    // Apply auth middleware conditionally based on single_user mode
+    let protected_oauth_routes = if http_config.single_user {
+        // Single-user mode: Only inject default context, no auth required
+        create_protected_oauth_client_routes(oauth_client_state)
+            .layer(axum::middleware::from_fn(single_user_context_middleware))
+    } else {
+        // Multi-tenant mode: Full auth + tenant + audit middleware
+        create_protected_oauth_client_routes(oauth_client_state)
+            .layer(axum::middleware::from_fn_with_state(
+                auth_middleware_state.clone(),
+                crate::auth::audit_middleware,
+            ))
+            .layer(axum::middleware::from_fn_with_state(
+                auth_middleware_state.clone(),
+                crate::auth::tenant_middleware,
+            ))
+            .layer(axum::middleware::from_fn_with_state(
+                auth_middleware_state.clone(),
+                crate::auth::auth_middleware,
+            ))
+    };
+    app = app.nest("/api", protected_oauth_routes);
 
     // Print warning if running in single-user mode
     if http_config.single_user {
@@ -651,8 +633,8 @@
         }
     }
 
-<<<<<<< HEAD
     // HTTP API routes (conditionally enabled) - PROTECTED with auth middleware
+    // All operation routes are nested under /api for clean separation from frontend
     if interfaces.http_api {
         // Apply middleware based on single_user flag
         let operation_routes = if http_config.single_user {
@@ -680,14 +662,7 @@
                 ))
         };
 
-        app = app.merge(operation_routes);
-=======
-    // HTTP API routes (conditionally enabled)
-    // All operation routes are nested under /api for clean separation from frontend
-    if interfaces.http_api {
-        let operation_routes = build_operation_routes(&state);
         app = app.nest("/api", operation_routes);
->>>>>>> 7959ff4d
     }
 
     // Webhooks (always enabled)
